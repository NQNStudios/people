--- conflicted
+++ resolved
@@ -26,11 +26,7 @@
       with:
         python-version: 3.9
     - name: install Poetry
-<<<<<<< HEAD
-      uses: snok/install-poetry@v1.1.7
-=======
       uses: snok/install-poetry@v1.1.8
->>>>>>> 613dadc6
     - name: cache Poetry virtualenv
       uses: actions/cache@v2
       id: cache
