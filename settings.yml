--- conflicted
+++ resolved
@@ -24,14 +24,6 @@
   - chamber: upper
     district: '28'
     vacant_until: 2023-05-16
-<<<<<<< HEAD
-=======
-la:
-  vacancies:
-  - chamber: lower
-    district: '93'
-    vacant_until: 2023-04-19
->>>>>>> fd15f6a3
 md:
   vacancies:
   - chamber: upper
