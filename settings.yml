--- conflicted
+++ resolved
@@ -5,14 +5,7 @@
       vacant_until: 2021-07-13 # general election date
     - chamber: upper
       district: 26
-<<<<<<< HEAD
-      vacant_until: 2021-03-21 # general election date
-    - chamber: lower
-      district: 33
-      vacant_until: 2021-01-21 # general election date
-=======
       vacant_until: 2021-03-21  # general election date
->>>>>>> af3fc6a1
 ca:
   vacancies:
     - chamber: upper
