ak:
  legislature_name: Alaska State Legislature
  lower_seats: 40
  upper_seats: ['A', 'B', 'C', 'D', 'E', 'F', 'G', 'H', 'I', 'J', 'K', 'L', 'M', 'N', 'O', 'P', 'Q', 'R', 'S', 'T']
al:
  legislature_name: Alabama Legislature
  lower_seats: 105
  upper_seats: 35
ar:
  legislature_name: Arkansas General Assembly
  lower_seats: 100
  upper_seats: 35
az:
  legislature_name: Arizona State Legislature
  lower_seats: {'1': 2, '2': 2, '3': 2, '4': 2, '5': 2, '6': 2, '7': 2, '8': 2, '9': 2, '10': 2, '11': 2, '12': 2, '13': 2, '14': 2, '15': 2, '16': 2, '17': 2, '18': 2, '19': 2, '20': 2, '21': 2, '22': 2, '23': 2, '24': 2, '25': 2, '26': 2, '27': 2, '28': 2, '29': 2, '30': 2}
  upper_seats: 30
ca:
  legislature_name: California State Legislature
  lower_seats: 80
  lower_title: Assemblymember
  lower_chamber_name: Assembly
  upper_seats: 40
co:
  legislature_name: Colorado General Assembly
  lower_seats: 65
  upper_seats: 35
  vacancies:
    - chamber: lower
      district: 52
      vacant_until: 2019-03-01   # unsure
ct:
  legislature_name: Connecticut General Assembly
  lower_seats: 151
  upper_seats: 36
  vacancies:
    - chamber: lower
      district: 39
      vacant_until: 2021-01-01
    - chamber: lower
      district: 99
      vacant_until: 2021-01-01
    - chamber: upper
      district: 3
      vacant_until: 2021-01-01
    - chamber: upper
      district: 5
      vacant_until: 2021-01-01
    - chamber: upper
      district: 6
      vacant_until: 2021-01-01
dc:
  legislature_name: Council of the District of Columbia
  legislature_seats: {'Ward 1': 1, 'Ward 2': 1, 'Ward 3': 1, 'Ward 4': 1, 'Ward 5': 1, 'Ward 6': 1, 'Ward 7': 1, 'Ward 8': 1, 'Chairman': 1, 'At-Large': 4}
  legislature_title: Councilmember
  legislature_division_ids:
    'Ward 1': 'ocd-division/country:us/district:dc/ward:1'
    'Ward 2': 'ocd-division/country:us/district:dc/ward:2'
    'Ward 3': 'ocd-division/country:us/district:dc/ward:3'
    'Ward 4': 'ocd-division/country:us/district:dc/ward:4'
    'Ward 5': 'ocd-division/country:us/district:dc/ward:5'
    'Ward 6': 'ocd-division/country:us/district:dc/ward:6'
    'Ward 7': 'ocd-division/country:us/district:dc/ward:7'
    'Ward 8': 'ocd-division/country:us/district:dc/ward:8'
    'Chairman': 'ocd-division/country:us/district:dc'
    'At-Large': 'ocd-division/country:us/district:dc'
de:
  legislature_name: Delaware General Assembly
  lower_seats: 41
  upper_seats: 21
fl:
  legislature_name: Florida Legislature
  lower_seats: 120
  upper_seats: 40
  vacancies:
    - chamber: lower
      district: 7
      vacant_until: 2021-01-01
    - chamber: lower
      district: 97
      vacant_until: 2021-01-01
ga:
  legislature_name: Georgia General Assembly
  lower_seats: 180
  upper_seats: 56
  vacancies:
    - chamber: lower
      district: 5
      vacant_until: 2021-02-01
hi:
  legislature_name: Hawaii State Legislature
  lower_seats: 51
  upper_seats: 25
ia:
  legislature_name: Iowa General Assembly
  lower_seats: 100
  upper_seats: 50
id:
  legislature_name: Idaho State Legislature
  lower_seats: {'1': 2, '2': 2, '3': 2, '4': 2, '5': 2, '6': 2, '7': 2, '8': 2, '9': 2, '10': 2, '11': 2, '12': 2, '13': 2, '14': 2, '15': 2, '16': 2, '17': 2, '18': 2, '19': 2, '20': 2, '21': 2, '22': 2, '23': 2, '24': 2, '25': 2, '26': 2, '27': 2, '28': 2, '29': 2, '30': 2, '31': 2, '32': 2, '33': 2, '34': 2, '35': 2}
  upper_seats: 35
il:
  legislature_name: Illinois General Assembly
  lower_seats: 118
  upper_seats: 59
  vacancies:
      - chamber: lower
        district: 16
        vacant_until: 2021-01-01
      - chamber: lower
        district: 26
        vacant_until: 2021-01-01
in:
  legislature_name: Indiana General Assembly
  lower_seats: 100
  upper_seats: 50
  vacancies:
    - chamber: lower
      district: 7
      vacant_until: 2019-03-01
ks:
  legislature_name: Kansas State Legislature
  lower_seats: 125
  upper_seats: 40
<<<<<<< HEAD
  vacancies:
    - chamber: lower
      district: 58
      vacant_until: 2019-02-11
=======
>>>>>>> 815d8b7a
ky:
  legislature_name: Kentucky General Assembly
  lower_seats: 100
  upper_seats: 38
la:
  legislature_name: Louisiana Legislature
  lower_seats: 105
  upper_seats: 39
  vacancies:
    - chamber: lower
      district: 12
      vacant_until: 2019-03-01
    - chamber: lower
      district: 17
      vacant_until: 2019-03-01
    - chamber: lower
      district: 26
      vacant_until: 2019-03-01
    - chamber: lower
      district: 27
      vacant_until: 2019-03-01
    - chamber: lower
      district: 47
      vacant_until: 2019-03-01
    - chamber: lower
      district: 62
      vacant_until: 2019-03-01
ma:
  legislature_name: Massachusetts General Court
  lower_seats: ["Tenth Bristol", "Tenth Essex", "Tenth Hampden", "Tenth Middlesex", "Tenth Norfolk", "Tenth Plymouth", "Tenth Suffolk", "Tenth Worcester", "Eleventh Bristol", "Eleventh Essex", "Eleventh Hampden", "Eleventh Middlesex", "Eleventh Norfolk", "Eleventh Plymouth", "Eleventh Suffolk", "Eleventh Worcester", "Twelfth Bristol", "Twelfth Essex", "Twelfth Hampden", "Twelfth Middlesex", "Twelfth Norfolk", "Twelfth Plymouth", "Twelfth Suffolk", "Twelfth Worcester", "Thirteenth Bristol", "Thirteenth Essex", "Thirteenth Middlesex", "Thirteenth Norfolk", "Thirteenth Suffolk", "Thirteenth Worcester", "Fourteenth Bristol", "Fourteenth Essex", "Fourteenth Middlesex", "Fourteenth Norfolk", "Fourteenth Suffolk", "Fourteenth Worcester", "Fifteenth Essex", "Fifteenth Middlesex", "Fifteenth Norfolk", "Fifteenth Suffolk", "Fifteenth Worcester", "Sixteenth Essex", "Sixteenth Middlesex", "Sixteenth Suffolk", "Sixteenth Worcester", "Seventeenth Essex", "Seventeenth Middlesex", "Seventeenth Suffolk", "Seventeenth Worcester", "Eighteenth Essex", "Eighteenth Middlesex", "Eighteenth Suffolk", "Eighteenth Worcester", "Nineteenth Middlesex", "Nineteenth Suffolk", "First Barnstable", "First Berkshire", "First Bristol", "First Essex", "First Franklin", "First Hampden", "First Hampshire", "First Middlesex", "First Norfolk", "First Plymouth", "First Suffolk", "First Worcester", "Twentieth Middlesex", "Twenty-First Middlesex", "Twenty-Second Middlesex", "Twenty-Third Middlesex", "Twenty-Fourth Middlesex", "Twenty-Fifth Middlesex", "Twenty-Sixth Middlesex", "Twenty-Seventh Middlesex", "Twenty-Eighth Middlesex", "Twenty-Ninth Middlesex", "Second Barnstable", "Second Berkshire", "Second Bristol", "Second Essex", "Second Franklin", "Second Hampden", "Second Hampshire", "Second Middlesex", "Second Norfolk", "Second Plymouth", "Second Suffolk", "Second Worcester", "Thirtieth Middlesex", "Thirty-First Middlesex", "Thirty-Second Middlesex", "Thirty-Third Middlesex", "Thirty-Fourth Middlesex", "Thirty-Fifth Middlesex", "Thirty-Sixth Middlesex", "Thirty-Seventh Middlesex", "Third Barnstable", "Third Berkshire", "Third Bristol", "Third Essex", "Third Hampden", "Third Hampshire", "Third Middlesex", "Third Norfolk", "Third Plymouth", "Third Suffolk", "Third Worcester", "Fourth Barnstable", "Fourth Berkshire", "Fourth Bristol", "Fourth Essex", "Fourth Hampden", "Fourth Middlesex", "Fourth Norfolk", "Fourth Plymouth", "Fourth Suffolk", "Fourth Worcester", "Fifth Barnstable", "Fifth Bristol", "Fifth Essex", "Fifth Hampden", "Fifth Middlesex", "Fifth Norfolk", "Fifth Plymouth", "Fifth Suffolk", "Fifth Worcester", "Sixth Bristol", "Sixth Essex", "Sixth Hampden", "Sixth Middlesex", "Sixth Norfolk", "Sixth Plymouth", "Sixth Suffolk", "Sixth Worcester", "Seventh Bristol", "Seventh Essex", "Seventh Hampden", "Seventh Middlesex", "Seventh Norfolk", "Seventh Plymouth", "Seventh Suffolk", "Seventh Worcester", "Eighth Bristol", "Eighth Essex", "Eighth Hampden", "Eighth Middlesex", "Eighth Norfolk", "Eighth Plymouth", "Eighth Suffolk", "Eighth Worcester", "Ninth Bristol", "Ninth Essex", "Ninth Hampden", "Ninth Middlesex", "Ninth Norfolk", "Ninth Plymouth", "Ninth Suffolk", "Ninth Worcester", "Barnstable, Dukes and Nantucket"]
  upper_seats: ["Bristol and Norfolk", "Cape and Islands", "Fifth Middlesex", "First Bristol and Plymouth", "First Essex", "First Essex and Middlesex", "First Hampden and Hampshire", "First Middlesex", "First Middlesex and Norfolk", "First Plymouth and Bristol", "First Suffolk", "First Suffolk and Middlesex", "First Worcester", "Fourth Middlesex", "Hampden", "Berkshire, Hampshire, Franklin and Hampden", "Middlesex and Suffolk", "Middlesex and Worcester", "Norfolk, Bristol and Middlesex", "Norfolk, Bristol and Plymouth", "Norfolk and Plymouth", "Norfolk and Suffolk", "Plymouth and Barnstable", "Plymouth and Norfolk", "Second Bristol and Plymouth", "Second Essex", "Second Essex and Middlesex", "Second Hampden and Hampshire", "Second Middlesex", "Second Middlesex and Norfolk", "Second Plymouth and Bristol", "Second Suffolk", "Second Suffolk and Middlesex", "Second Worcester", "Third Essex", "Third Middlesex", "Worcester and Middlesex", "Worcester and Norfolk", "Worcester, Hampden, Hampshire and Middlesex", "Hampshire, Franklin and Worcester"]
  upper_division_ids:
    "Berkshire, Hampshire, Franklin and Hampden": "ocd-division/country:us/state:ma/sldu:berkshire_hampshire_franklin_and_hampden"
    "Bristol and Norfolk": "ocd-division/country:us/state:ma/sldu:bristol_and_norfolk"
    "Cape and Islands": "ocd-division/country:us/state:ma/sldu:cape_and_islands"
    "Fifth Middlesex": "ocd-division/country:us/state:ma/sldu:5th_middlesex"
    "First Bristol and Plymouth": "ocd-division/country:us/state:ma/sldu:1st_bristol_and_plymouth"
    "First Essex": "ocd-division/country:us/state:ma/sldu:1st_essex"
    "First Essex and Middlesex": "ocd-division/country:us/state:ma/sldu:1st_essex_and_middlesex"
    "First Hampden and Hampshire": "ocd-division/country:us/state:ma/sldu:1st_hampden_and_hampshire"
    "First Middlesex": "ocd-division/country:us/state:ma/sldu:1st_middlesex"
    "First Middlesex and Norfolk": "ocd-division/country:us/state:ma/sldu:1st_middlesex_and_norfolk"
    "First Plymouth and Bristol": "ocd-division/country:us/state:ma/sldu:1st_plymouth_and_bristol"
    "First Suffolk": "ocd-division/country:us/state:ma/sldu:1st_suffolk"
    "First Suffolk and Middlesex": "ocd-division/country:us/state:ma/sldu:1st_suffolk_and_middlesex"
    "First Worcester": "ocd-division/country:us/state:ma/sldu:1st_worcester"
    "Fourth Middlesex": "ocd-division/country:us/state:ma/sldu:4th_middlesex"
    "Hampden": "ocd-division/country:us/state:ma/sldu:hampden"
    "Hampshire, Franklin and Worcester": "ocd-division/country:us/state:ma/sldu:hampshire_franklin_and_worcester"
    "Middlesex and Suffolk": "ocd-division/country:us/state:ma/sldu:middlesex_and_suffolk"
    "Middlesex and Worcester": "ocd-division/country:us/state:ma/sldu:middlesex_and_worcester"
    "Norfolk, Bristol and Middlesex": "ocd-division/country:us/state:ma/sldu:norfolk_bristol_and_middlesex"
    "Norfolk, Bristol and Plymouth": "ocd-division/country:us/state:ma/sldu:norfolk_bristol_and_plymouth"
    "Norfolk and Plymouth": "ocd-division/country:us/state:ma/sldu:norfolk_and_plymouth"
    "Norfolk and Suffolk": "ocd-division/country:us/state:ma/sldu:norfolk_and_suffolk"
    "Plymouth and Barnstable": "ocd-division/country:us/state:ma/sldu:plymouth_and_barnstable"
    "Plymouth and Norfolk": "ocd-division/country:us/state:ma/sldu:plymouth_and_norfolk"
    "Second Bristol and Plymouth": "ocd-division/country:us/state:ma/sldu:2nd_bristol_and_plymouth"
    "Second Essex": "ocd-division/country:us/state:ma/sldu:2nd_essex"
    "Second Essex and Middlesex": "ocd-division/country:us/state:ma/sldu:2nd_essex_and_middlesex"
    "Second Hampden and Hampshire": "ocd-division/country:us/state:ma/sldu:2nd_hampden_and_hampshire"
    "Second Middlesex": "ocd-division/country:us/state:ma/sldu:2nd_middlesex"
    "Second Middlesex and Norfolk": "ocd-division/country:us/state:ma/sldu:2nd_middlesex_and_norfolk"
    "Second Plymouth and Bristol": "ocd-division/country:us/state:ma/sldu:2nd_plymouth_and_bristol"
    "Second Suffolk": "ocd-division/country:us/state:ma/sldu:2nd_suffolk"
    "Second Suffolk and Middlesex": "ocd-division/country:us/state:ma/sldu:2nd_suffolk_and_middlesex"
    "Second Worcester": "ocd-division/country:us/state:ma/sldu:2nd_worcester"
    "Third Essex": "ocd-division/country:us/state:ma/sldu:3rd_essex"
    "Third Middlesex": "ocd-division/country:us/state:ma/sldu:3rd_middlesex"
    "Worcester, Hampden, Hampshire and Middlesex": "ocd-division/country:us/state:ma/sldu:worcester_hampden_hampshire_and_middlesex"
    "Worcester and Middlesex": "ocd-division/country:us/state:ma/sldu:worcester_and_middlesex"
    "Worcester and Norfolk": "ocd-division/country:us/state:ma/sldu:worcester_and_norfolk"
  lower_division_ids:
    "Tenth Bristol": "ocd-division/country:us/state:ma/sldl:10th_bristol"
    "Tenth Essex": "ocd-division/country:us/state:ma/sldl:10th_essex"
    "Tenth Hampden": "ocd-division/country:us/state:ma/sldl:10th_hampden"
    "Tenth Middlesex": "ocd-division/country:us/state:ma/sldl:10th_middlesex"
    "Tenth Norfolk": "ocd-division/country:us/state:ma/sldl:10th_norfolk"
    "Tenth Plymouth": "ocd-division/country:us/state:ma/sldl:10th_plymouth"
    "Tenth Suffolk": "ocd-division/country:us/state:ma/sldl:10th_suffolk"
    "Tenth Worcester": "ocd-division/country:us/state:ma/sldl:10th_worcester"
    "Eleventh Bristol": "ocd-division/country:us/state:ma/sldl:11th_bristol"
    "Eleventh Essex": "ocd-division/country:us/state:ma/sldl:11th_essex"
    "Eleventh Hampden": "ocd-division/country:us/state:ma/sldl:11th_hampden"
    "Eleventh Middlesex": "ocd-division/country:us/state:ma/sldl:11th_middlesex"
    "Eleventh Norfolk": "ocd-division/country:us/state:ma/sldl:11th_norfolk"
    "Eleventh Plymouth": "ocd-division/country:us/state:ma/sldl:11th_plymouth"
    "Eleventh Suffolk": "ocd-division/country:us/state:ma/sldl:11th_suffolk"
    "Eleventh Worcester": "ocd-division/country:us/state:ma/sldl:11th_worcester"
    "Twelfth Bristol": "ocd-division/country:us/state:ma/sldl:12th_bristol"
    "Twelfth Essex": "ocd-division/country:us/state:ma/sldl:12th_essex"
    "Twelfth Hampden": "ocd-division/country:us/state:ma/sldl:12th_hampden"
    "Twelfth Middlesex": "ocd-division/country:us/state:ma/sldl:12th_middlesex"
    "Twelfth Norfolk": "ocd-division/country:us/state:ma/sldl:12th_norfolk"
    "Twelfth Plymouth": "ocd-division/country:us/state:ma/sldl:12th_plymouth"
    "Twelfth Suffolk": "ocd-division/country:us/state:ma/sldl:12th_suffolk"
    "Twelfth Worcester": "ocd-division/country:us/state:ma/sldl:12th_worcester"
    "Thirteenth Bristol": "ocd-division/country:us/state:ma/sldl:13th_bristol"
    "Thirteenth Essex": "ocd-division/country:us/state:ma/sldl:13th_essex"
    "Thirteenth Middlesex": "ocd-division/country:us/state:ma/sldl:13th_middlesex"
    "Thirteenth Norfolk": "ocd-division/country:us/state:ma/sldl:13th_norfolk"
    "Thirteenth Suffolk": "ocd-division/country:us/state:ma/sldl:13th_suffolk"
    "Thirteenth Worcester": "ocd-division/country:us/state:ma/sldl:13th_worcester"
    "Fourteenth Bristol": "ocd-division/country:us/state:ma/sldl:14th_bristol"
    "Fourteenth Essex": "ocd-division/country:us/state:ma/sldl:14th_essex"
    "Fourteenth Middlesex": "ocd-division/country:us/state:ma/sldl:14th_middlesex"
    "Fourteenth Norfolk": "ocd-division/country:us/state:ma/sldl:14th_norfolk"
    "Fourteenth Suffolk": "ocd-division/country:us/state:ma/sldl:14th_suffolk"
    "Fourteenth Worcester": "ocd-division/country:us/state:ma/sldl:14th_worcester"
    "Fifteenth Essex": "ocd-division/country:us/state:ma/sldl:15th_essex"
    "Fifteenth Middlesex": "ocd-division/country:us/state:ma/sldl:15th_middlesex"
    "Fifteenth Norfolk": "ocd-division/country:us/state:ma/sldl:15th_norfolk"
    "Fifteenth Suffolk": "ocd-division/country:us/state:ma/sldl:15th_suffolk"
    "Fifteenth Worcester": "ocd-division/country:us/state:ma/sldl:15th_worcester"
    "Sixteenth Essex": "ocd-division/country:us/state:ma/sldl:16th_essex"
    "Sixteenth Middlesex": "ocd-division/country:us/state:ma/sldl:16th_middlesex"
    "Sixteenth Suffolk": "ocd-division/country:us/state:ma/sldl:16th_suffolk"
    "Sixteenth Worcester": "ocd-division/country:us/state:ma/sldl:16th_worcester"
    "Seventeenth Essex": "ocd-division/country:us/state:ma/sldl:17th_essex"
    "Seventeenth Middlesex": "ocd-division/country:us/state:ma/sldl:17th_middlesex"
    "Seventeenth Suffolk": "ocd-division/country:us/state:ma/sldl:17th_suffolk"
    "Seventeenth Worcester": "ocd-division/country:us/state:ma/sldl:17th_worcester"
    "Eighteenth Essex": "ocd-division/country:us/state:ma/sldl:18th_essex"
    "Eighteenth Middlesex": "ocd-division/country:us/state:ma/sldl:18th_middlesex"
    "Eighteenth Suffolk": "ocd-division/country:us/state:ma/sldl:18th_suffolk"
    "Eighteenth Worcester": "ocd-division/country:us/state:ma/sldl:18th_worcester"
    "Nineteenth Middlesex": "ocd-division/country:us/state:ma/sldl:19th_middlesex"
    "Nineteenth Suffolk": "ocd-division/country:us/state:ma/sldl:19th_suffolk"
    "First Barnstable": "ocd-division/country:us/state:ma/sldl:1st_barnstable"
    "First Berkshire": "ocd-division/country:us/state:ma/sldl:1st_berkshire"
    "First Bristol": "ocd-division/country:us/state:ma/sldl:1st_bristol"
    "First Essex": "ocd-division/country:us/state:ma/sldl:1st_essex"
    "First Franklin": "ocd-division/country:us/state:ma/sldl:1st_franklin"
    "First Hampden": "ocd-division/country:us/state:ma/sldl:1st_hampden"
    "First Hampshire": "ocd-division/country:us/state:ma/sldl:1st_hampshire"
    "First Middlesex": "ocd-division/country:us/state:ma/sldl:1st_middlesex"
    "First Norfolk": "ocd-division/country:us/state:ma/sldl:1st_norfolk"
    "First Plymouth": "ocd-division/country:us/state:ma/sldl:1st_plymouth"
    "First Suffolk": "ocd-division/country:us/state:ma/sldl:1st_suffolk"
    "First Worcester": "ocd-division/country:us/state:ma/sldl:1st_worcester"
    "Twentieth Middlesex": "ocd-division/country:us/state:ma/sldl:20th_middlesex"
    "Twenty-First Middlesex": "ocd-division/country:us/state:ma/sldl:21st_middlesex"
    "Twenty-Second Middlesex": "ocd-division/country:us/state:ma/sldl:22nd_middlesex"
    "Twenty-Third Middlesex": "ocd-division/country:us/state:ma/sldl:23rd_middlesex"
    "Twenty-Fourth Middlesex": "ocd-division/country:us/state:ma/sldl:24th_middlesex"
    "Twenty-Fifth Middlesex": "ocd-division/country:us/state:ma/sldl:25th_middlesex"
    "Twenty-Sixth Middlesex": "ocd-division/country:us/state:ma/sldl:26th_middlesex"
    "Twenty-Seventh Middlesex": "ocd-division/country:us/state:ma/sldl:27th_middlesex"
    "Twenty-Eighth Middlesex": "ocd-division/country:us/state:ma/sldl:28th_middlesex"
    "Twenty-Ninth Middlesex": "ocd-division/country:us/state:ma/sldl:29th_middlesex"
    "Second Barnstable": "ocd-division/country:us/state:ma/sldl:2nd_barnstable"
    "Second Berkshire": "ocd-division/country:us/state:ma/sldl:2nd_berkshire"
    "Second Bristol": "ocd-division/country:us/state:ma/sldl:2nd_bristol"
    "Second Essex": "ocd-division/country:us/state:ma/sldl:2nd_essex"
    "Second Franklin": "ocd-division/country:us/state:ma/sldl:2nd_franklin"
    "Second Hampden": "ocd-division/country:us/state:ma/sldl:2nd_hampden"
    "Second Hampshire": "ocd-division/country:us/state:ma/sldl:2nd_hampshire"
    "Second Middlesex": "ocd-division/country:us/state:ma/sldl:2nd_middlesex"
    "Second Norfolk": "ocd-division/country:us/state:ma/sldl:2nd_norfolk"
    "Second Plymouth": "ocd-division/country:us/state:ma/sldl:2nd_plymouth"
    "Second Suffolk": "ocd-division/country:us/state:ma/sldl:2nd_suffolk"
    "Second Worcester": "ocd-division/country:us/state:ma/sldl:2nd_worcester"
    "Thirtieth Middlesex": "ocd-division/country:us/state:ma/sldl:30th_middlesex"
    "Thirty-First Middlesex": "ocd-division/country:us/state:ma/sldl:31st_middlesex"
    "Thirty-Second Middlesex": "ocd-division/country:us/state:ma/sldl:32nd_middlesex"
    "Thirty-Third Middlesex": "ocd-division/country:us/state:ma/sldl:33rd_middlesex"
    "Thirty-Fourth Middlesex": "ocd-division/country:us/state:ma/sldl:34th_middlesex"
    "Thirty-Fifth Middlesex": "ocd-division/country:us/state:ma/sldl:35th_middlesex"
    "Thirty-Sixth Middlesex": "ocd-division/country:us/state:ma/sldl:36th_middlesex"
    "Thirty-Seventh Middlesex": "ocd-division/country:us/state:ma/sldl:37th_middlesex"
    "Third Barnstable": "ocd-division/country:us/state:ma/sldl:3rd_barnstable"
    "Third Berkshire": "ocd-division/country:us/state:ma/sldl:3rd_berkshire"
    "Third Bristol": "ocd-division/country:us/state:ma/sldl:3rd_bristol"
    "Third Essex": "ocd-division/country:us/state:ma/sldl:3rd_essex"
    "Third Hampden": "ocd-division/country:us/state:ma/sldl:3rd_hampden"
    "Third Hampshire": "ocd-division/country:us/state:ma/sldl:3rd_hampshire"
    "Third Middlesex": "ocd-division/country:us/state:ma/sldl:3rd_middlesex"
    "Third Norfolk": "ocd-division/country:us/state:ma/sldl:3rd_norfolk"
    "Third Plymouth": "ocd-division/country:us/state:ma/sldl:3rd_plymouth"
    "Third Suffolk": "ocd-division/country:us/state:ma/sldl:3rd_suffolk"
    "Third Worcester": "ocd-division/country:us/state:ma/sldl:3rd_worcester"
    "Fourth Barnstable": "ocd-division/country:us/state:ma/sldl:4th_barnstable"
    "Fourth Berkshire": "ocd-division/country:us/state:ma/sldl:4th_berkshire"
    "Fourth Bristol": "ocd-division/country:us/state:ma/sldl:4th_bristol"
    "Fourth Essex": "ocd-division/country:us/state:ma/sldl:4th_essex"
    "Fourth Hampden": "ocd-division/country:us/state:ma/sldl:4th_hampden"
    "Fourth Middlesex": "ocd-division/country:us/state:ma/sldl:4th_middlesex"
    "Fourth Norfolk": "ocd-division/country:us/state:ma/sldl:4th_norfolk"
    "Fourth Plymouth": "ocd-division/country:us/state:ma/sldl:4th_plymouth"
    "Fourth Suffolk": "ocd-division/country:us/state:ma/sldl:4th_suffolk"
    "Fourth Worcester": "ocd-division/country:us/state:ma/sldl:4th_worcester"
    "Fifth Barnstable": "ocd-division/country:us/state:ma/sldl:5th_barnstable"
    "Fifth Bristol": "ocd-division/country:us/state:ma/sldl:5th_bristol"
    "Fifth Essex": "ocd-division/country:us/state:ma/sldl:5th_essex"
    "Fifth Hampden": "ocd-division/country:us/state:ma/sldl:5th_hampden"
    "Fifth Middlesex": "ocd-division/country:us/state:ma/sldl:5th_middlesex"
    "Fifth Norfolk": "ocd-division/country:us/state:ma/sldl:5th_norfolk"
    "Fifth Plymouth": "ocd-division/country:us/state:ma/sldl:5th_plymouth"
    "Fifth Suffolk": "ocd-division/country:us/state:ma/sldl:5th_suffolk"
    "Fifth Worcester": "ocd-division/country:us/state:ma/sldl:5th_worcester"
    "Sixth Bristol": "ocd-division/country:us/state:ma/sldl:6th_bristol"
    "Sixth Essex": "ocd-division/country:us/state:ma/sldl:6th_essex"
    "Sixth Hampden": "ocd-division/country:us/state:ma/sldl:6th_hampden"
    "Sixth Middlesex": "ocd-division/country:us/state:ma/sldl:6th_middlesex"
    "Sixth Norfolk": "ocd-division/country:us/state:ma/sldl:6th_norfolk"
    "Sixth Plymouth": "ocd-division/country:us/state:ma/sldl:6th_plymouth"
    "Sixth Suffolk": "ocd-division/country:us/state:ma/sldl:6th_suffolk"
    "Sixth Worcester": "ocd-division/country:us/state:ma/sldl:6th_worcester"
    "Seventh Bristol": "ocd-division/country:us/state:ma/sldl:7th_bristol"
    "Seventh Essex": "ocd-division/country:us/state:ma/sldl:7th_essex"
    "Seventh Hampden": "ocd-division/country:us/state:ma/sldl:7th_hampden"
    "Seventh Middlesex": "ocd-division/country:us/state:ma/sldl:7th_middlesex"
    "Seventh Norfolk": "ocd-division/country:us/state:ma/sldl:7th_norfolk"
    "Seventh Plymouth": "ocd-division/country:us/state:ma/sldl:7th_plymouth"
    "Seventh Suffolk": "ocd-division/country:us/state:ma/sldl:7th_suffolk"
    "Seventh Worcester": "ocd-division/country:us/state:ma/sldl:7th_worcester"
    "Eighth Bristol": "ocd-division/country:us/state:ma/sldl:8th_bristol"
    "Eighth Essex": "ocd-division/country:us/state:ma/sldl:8th_essex"
    "Eighth Hampden": "ocd-division/country:us/state:ma/sldl:8th_hampden"
    "Eighth Middlesex": "ocd-division/country:us/state:ma/sldl:8th_middlesex"
    "Eighth Norfolk": "ocd-division/country:us/state:ma/sldl:8th_norfolk"
    "Eighth Plymouth": "ocd-division/country:us/state:ma/sldl:8th_plymouth"
    "Eighth Suffolk": "ocd-division/country:us/state:ma/sldl:8th_suffolk"
    "Eighth Worcester": "ocd-division/country:us/state:ma/sldl:8th_worcester"
    "Ninth Bristol": "ocd-division/country:us/state:ma/sldl:9th_bristol"
    "Ninth Essex": "ocd-division/country:us/state:ma/sldl:9th_essex"
    "Ninth Hampden": "ocd-division/country:us/state:ma/sldl:9th_hampden"
    "Ninth Middlesex": "ocd-division/country:us/state:ma/sldl:9th_middlesex"
    "Ninth Norfolk": "ocd-division/country:us/state:ma/sldl:9th_norfolk"
    "Ninth Plymouth": "ocd-division/country:us/state:ma/sldl:9th_plymouth"
    "Ninth Suffolk": "ocd-division/country:us/state:ma/sldl:9th_suffolk"
    "Ninth Worcester": "ocd-division/country:us/state:ma/sldl:9th_worcester"
    "Barnstable, Dukes and Nantucket": "ocd-division/country:us/state:ma/sldl:barnstable_dukes_and_nantucket"
md:
  legislature_name: Maryland General Assembly
  lower_seats: {'1A': 1, '1B': 1, '1C': 1, '2A': 2, '2B': 1, '3A': 2, '3B': 1, '4': 3, '5': 3, '6': 3, '7': 3, '8': 3, '9A': 2, '9B': 1, '10': 3, '11': 3, '12': 3, '13': 3, '14': 3, '15': 3, '16': 3, '17': 3, '18': 3, '19': 3, '20': 3, '21': 3, '22': 3, '23A': 1, '23B': 2, '24': 3, '25': 3, '26': 3, '27A': 1, '27B': 1, '27C': 1, '28': 3, '29A': 1, '29B': 1, '29C': 1, '30A': 2, '30B': 1, '31A': 1, '31B': 2, '32': 3, '33': 3, '34A': 2, '34B': 1, '35A': 1, '35B': 2, '36': 3, '37A': 1, '37B': 2, '38A': 1, '38B': 1, '38C': 1, '39': 3, '40': 3, '41': 3, '42A': 1, '42B': 2, '43': 3, '44A': 1, '44B': 2, '45': 3, '46': 3, '47A': 2, '47B': 1}
  lower_title: Delegate
  upper_seats: 47
me:
  legislature_name: Maine Legislature
  lower_seats: 151
  upper_seats: 35
mi:
  legislature_name: Michigan Legislature
  lower_seats: 110
  upper_seats: 38
mn:
  lower_seats: ['1A', '1B', '2A', '2B', '3A', '3B', '4A', '4B', '5A', '5B', '6A', '6B', '7A', '7B', '8A', '8B', '9A', '9B', '10A', '10B', '11A', '11B', '12A', '12B', '13A', '13B', '14A', '14B', '15A', '15B', '16A', '16B', '17A', '17B', '18A', '18B', '19A', '19B', '20A', '20B', '21A', '21B', '22A', '22B', '23A', '23B', '24A', '24B', '25A', '25B', '26A', '26B', '27A', '27B', '28A', '28B', '29A', '29B', '30A', '30B', '31A', '31B', '32A', '32B', '33A', '33B', '34A', '34B', '35A', '35B', '36A', '36B', '37A', '37B', '38A', '38B', '39A', '39B', '40A', '40B', '41A', '41B', '42A', '42B', '43A', '43B', '44A', '44B', '45A', '45B', '46A', '46B', '47A', '47B', '48A', '48B', '49A', '49B', '50A', '50B', '51A', '51B', '52A', '52B', '53A', '53B', '54A', '54B', '55A', '55B', '56A', '56B', '57A', '57B', '58A', '58B', '59A', '59B', '60A', '60B', '61A', '61B', '62A', '62B', '63A', '63B', '64A', '64B', '65A', '65B', '66A', '66B', '67A', '67B']
  legslature_name: Minnesota State Legislature
  upper_seats: 67
  vacancies:
    - chamber: upper
      district: 11
      vacant_until: 2019-02-10
mt:
  legislature_name: Montana Legislature
  lower_seats: 100
  upper_seats: 50
mo:
  legislature_name: Missouri General Assembly
  lower_seats: 163
  upper_seats: 34
  vacancies:
    - chamber: lower
      district: 158
      vacant_until: 2021-01-01
ms:
  legislature_name: Mississippi Legislature
  lower_seats: 122
  upper_seats: 52
nc:
  legislature_name: North Carolina General Assembly
  lower_seats: 120
  upper_seats: 50
  vacancies:
      - chamber: upper
        district: 7
        vacant_until: 2021-01-01
nd:
  legislature_name: North Dakota Legislative Assembly
  lower_seats: {'1': 2, '2': 2, '3': 2, '4': 2, '5': 2, '6': 2, '7': 2, '8': 2, '9': 2, '10': 2, '11': 2, '12': 2, '13': 2, '14': 2, '15': 2, '16': 2, '17': 2, '18': 2, '19': 2, '20': 2, '21': 2, '22': 2, '23': 2, '24': 2, '25': 2, '26': 2, '27': 2, '28': 2, '29': 2, '30': 2, '31': 2, '32': 2, '33': 2, '34': 2, '35': 2, '36': 2, '37': 2, '38': 2, '39': 2, '40': 2, '41': 2, '42': 2, '43': 2, '44': 2, '45': 2, '46': 2, '47': 2}
  upper_seats: 47
ne:
  legislature_name: Nebraska Legislature
  legislature_title: Senator
  legislature_seats: 49
nh:
  legislature_name: New Hampshire General Court
  upper_seats: 24
  lower_seats: {'Belknap 1': 1, 'Belknap 2': 4, 'Belknap 3': 4, 'Belknap 4': 2, 'Belknap 5': 2, 'Belknap 6': 2, 'Belknap 7': 1, 'Belknap 8': 1, 'Belknap 9': 1, 'Carroll 1': 1, 'Carroll 2': 3, 'Carroll 3': 2, 'Carroll 4': 2, 'Carroll 5': 3, 'Carroll 6': 2, 'Carroll 7': 1, 'Carroll 8': 1, 'Cheshire 1': 4, 'Cheshire 2': 1, 'Cheshire 3': 1, 'Cheshire 4': 1, 'Cheshire 5': 1, 'Cheshire 6': 1, 'Cheshire 7': 1, 'Cheshire 8': 1, 'Cheshire 9': 2, 'Cheshire 10': 1, 'Cheshire 11': 2, 'Cheshire 12': 2, 'Cheshire 13': 1, 'Cheshire 14': 1, 'Cheshire 15': 1, 'Cheshire 16': 2, 'Coos 1': 2, 'Coos 2': 1, 'Coos 3': 3, 'Coos 4': 1, 'Coos 5': 1, 'Coos 6': 1, 'Coos 7': 1, 'Grafton 1': 2, 'Grafton 2': 1, 'Grafton 3': 1, 'Grafton 4': 1, 'Grafton 5': 1, 'Grafton 6': 1, 'Grafton 7': 1, 'Grafton 8': 3, 'Grafton 9': 2, 'Grafton 10': 1, 'Grafton 11': 1, 'Grafton 12': 4, 'Grafton 13': 4, 'Grafton 14': 1, 'Grafton 15': 1, 'Grafton 16': 1, 'Grafton 17': 1, 'Hillsborough 1': 2, 'Hillsborough 2': 3, 'Hillsborough 3': 1, 'Hillsborough 4': 2, 'Hillsborough 5': 2, 'Hillsborough 6': 5, 'Hillsborough 7': 6, 'Hillsborough 8': 2, 'Hillsborough 9': 2, 'Hillsborough 10': 2, 'Hillsborough 11': 2, 'Hillsborough 12': 2, 'Hillsborough 13': 2, 'Hillsborough 14': 2, 'Hillsborough 15': 2, 'Hillsborough 16': 2, 'Hillsborough 17': 2, 'Hillsborough 18': 2, 'Hillsborough 19': 2, 'Hillsborough 20': 2, 'Hillsborough 21': 8, 'Hillsborough 22': 3, 'Hillsborough 23': 4, 'Hillsborough 24': 2, 'Hillsborough 25': 2, 'Hillsborough 26': 2, 'Hillsborough 27': 2, 'Hillsborough 28': 3, 'Hillsborough 29': 3, 'Hillsborough 30': 3, 'Hillsborough 31': 3, 'Hillsborough 32': 3, 'Hillsborough 33': 3, 'Hillsborough 34': 3, 'Hillsborough 35': 3, 'Hillsborough 36': 3, 'Hillsborough 37': 11, 'Hillsborough 38': 2, 'Hillsborough 39': 1, 'Hillsborough 40': 1, 'Hillsborough 41': 1, 'Hillsborough 42': 2, 'Hillsborough 43': 3, 'Hillsborough 44': 2, 'Hillsborough 45': 2, 'Merrimack 1': 1, 'Merrimack 2': 2, 'Merrimack 3': 2, 'Merrimack 4': 1, 'Merrimack 5': 2, 'Merrimack 6': 2, 'Merrimack 7': 1, 'Merrimack 8': 1, 'Merrimack 9': 2, 'Merrimack 10': 3, 'Merrimack 11': 1, 'Merrimack 12': 1, 'Merrimack 13': 1, 'Merrimack 14': 1, 'Merrimack 15': 1, 'Merrimack 16': 1, 'Merrimack 17': 1, 'Merrimack 18': 1, 'Merrimack 19': 1, 'Merrimack 20': 3, 'Merrimack 21': 2, 'Merrimack 22': 1, 'Merrimack 23': 3, 'Merrimack 24': 4, 'Merrimack 25': 1, 'Merrimack 26': 1, 'Merrimack 27': 2, 'Merrimack 28': 1, 'Merrimack 29': 1, 'Rockingham 1': 1, 'Rockingham 2': 3, 'Rockingham 3': 3, 'Rockingham 4': 5, 'Rockingham 5': 7, 'Rockingham 6': 10, 'Rockingham 7': 4, 'Rockingham 8': 9, 'Rockingham 9': 2, 'Rockingham 10': 1, 'Rockingham 11': 1, 'Rockingham 12': 1, 'Rockingham 13': 4, 'Rockingham 14': 4, 'Rockingham 15': 1, 'Rockingham 16': 1, 'Rockingham 17': 3, 'Rockingham 18': 4, 'Rockingham 19': 2, 'Rockingham 20': 3, 'Rockingham 21': 4, 'Rockingham 22': 1, 'Rockingham 23': 1, 'Rockingham 24': 2, 'Rockingham 25': 1, 'Rockingham 26': 1, 'Rockingham 27': 1, 'Rockingham 28': 1, 'Rockingham 29': 1, 'Rockingham 30': 1, 'Rockingham 31': 1, 'Rockingham 32': 1, 'Rockingham 33': 1, 'Rockingham 34': 1, 'Rockingham 35': 1, 'Rockingham 36': 1, 'Rockingham 37': 1, 'Strafford 1': 2, 'Strafford 2': 2, 'Strafford 3': 2, 'Strafford 4': 2, 'Strafford 5': 1, 'Strafford 6': 5, 'Strafford 7': 1, 'Strafford 8': 1, 'Strafford 9': 1, 'Strafford 10': 1, 'Strafford 11': 1, 'Strafford 12': 1, 'Strafford 13': 1, 'Strafford 14': 1, 'Strafford 15': 1, 'Strafford 16': 1, 'Strafford 17': 3, 'Strafford 18': 3, 'Strafford 19': 1, 'Strafford 20': 1, 'Strafford 21': 1, 'Strafford 22': 1, 'Strafford 23': 1, 'Strafford 24': 1, 'Strafford 25': 1, 'Sullivan 1': 2, 'Sullivan 2': 1, 'Sullivan 3': 1, 'Sullivan 4': 1, 'Sullivan 5': 1, 'Sullivan 6': 2, 'Sullivan 7': 1, 'Sullivan 8': 1, 'Sullivan 9': 1, 'Sullivan 10': 1, 'Sullivan 11': 1}
nj:
  legislature_name: New jersey Legislature
  lower_seats: {'1': 2, '2': 2, '3': 2, '4': 2, '5': 2, '6': 2, '7': 2, '8': 2, '9': 2, '10': 2, '11': 2, '12': 2, '13': 2, '14': 2, '15': 2, '16': 2, '17': 2, '18': 2, '19': 2, '20': 2, '21': 2, '22': 2, '23': 2, '24': 2, '25': 2, '26': 2, '27': 2, '28': 2, '29': 2, '30': 2, '31': 2, '32': 2, '33': 2, '34': 2, '35': 2, '36': 2, '37': 2, '38': 2, '39': 2, '40': 2}
  lower_title: Assembly Member
  lower_chamber_name: Assembly
  upper_seats: 40
nm:
  legislature_name: New Mexico Legislature
  lower_seats: 70
  upper_seats: 42
nv:
  legislature_name: Nevada Legislature
  lower_seats: 42
  lower_title: Assembly Member
  lower_chamber_name: Assembly
  upper_seats: 21
ny:
  legislature_name: New York Legislature
  lower_seats: 150
  lower_chamber_name: Assembly
  lower_title: Assembly Member
  upper_seats: 63
oh:
  legislature_name: Ohio General Assembly
  lower_seats: 99
  upper_seats: 33
  vacancies:
    - chamber: lower
      district: 97
      vacant_until: 2019-02-15
ok:
  legislature_name: Oklahoma Legislature
  lower_seats: 101
  upper_seats: 48
or:
  legislature_name: Oregon Legislative Assembly
  lower_seats: 60
  upper_seats: 30
pa:
  legislature_name: Pennsylvania General Assembly
  lower_seats: 203
  upper_seats: 50
pr:
  legislature_name: Legislative Assembly of Puerto Rico
  lower_seats: {'1': 1, '2': 1, '3': 1, '4': 1, '5': 1, '6': 1, '7': 1, '8': 1, '9': 1, '10': 1, '11': 1, '12': 1, '13': 1, '14': 1, '15': 1, '16': 1, '17': 1, '18': 1, '19': 1, '20': 1, '21': 1, '22': 1, '23': 1, '24': 1, '25': 1, '26': 1, '27': 1, '28': 1, '29': 1, '30': 1, '31': 1, '32': 1, '33': 1, '34': 1, '35': 1, '36': 1, '37': 1, '38': 1, '39': 1, '40': 1, 'At-Large': 11}
  upper_seats: {'I': 2, 'II': 2, 'III': 2, 'IV': 2, 'V': 2, 'VI': 2, 'VII': 2, 'VIII': 2, 'At-Large': 14}
  # note: PR's At-Large number can *change*
  upper_division_ids:
    I: ocd-division/country:us/territory:pr/sldu:1
    II: ocd-division/country:us/territory:pr/sldu:2
    III: ocd-division/country:us/territory:pr/sldu:3
    IV: ocd-division/country:us/territory:pr/sldu:4
    V: ocd-division/country:us/territory:pr/sldu:5
    VI: ocd-division/country:us/territory:pr/sldu:6
    VII: ocd-division/country:us/territory:pr/sldu:7
    VIII: ocd-division/country:us/territory:pr/sldu:8
    At-Large: ocd-division/country:us/territory:pr
ri:
  legislature_name: Rhode Island General Assembly
  lower_seats: 75
  upper_seats: 38
sc:
  legislature_name: South Carolina Legislature
  lower_seats: 124
  upper_seats: 46
sd:
  legislature_name: South Dakota State Legislature
  lower_seats: {'1': 2, '2': 2, '3': 2, '4': 2, '5': 2, '6': 2, '7': 2, '8': 2, '9': 2, '10': 2, '11': 2, '12': 2, '13': 2, '14': 2, '15': 2, '16': 2, '17': 2, '18': 2, '19': 2, '20': 2, '21': 2, '22': 2, '23': 2, '24': 2, '25': 2, '26A': 1, '26B': 1, '27': 2, '28A': 1, '28B': 1, '29': 2, '30': 2, '31': 2, '32': 2, '33': 2, '34': 2, '35': 2}
  upper_seats: 35
tn:
  legislature_name: Tennessee General Assembly
  lower_seats: 99
  upper_seats: 33
  vacancies:
    - chamber: upper
      district: 32
      vacant_until: 2019-03-14
tx:
  legislature_name: Texas Legislature
  lower_seats: 150
  upper_seats: 31
  vacancies:
    - chamber: lower
      district: 79
      vacant_until: 2019-02-11
    - chamber: lower
      district: 125
      vacant_until: 2019-02-16
    - chamber: lower
      district: 145
      vacant_until: 2019-03-02
ut:
  legislature_name: Utah State Legislature
  lower_seats: 75
  upper_seats: 29
va:
  legislature_name: Virginia General Assembly
  lower_seats: 100
  lower_title: Delegate
  upper_seats: 40
vt:
  legislature_name: Vermont General Assembly
  vacancies:
    - chamber: lower
      district: Franklin-5
      vacant_until: 2019-03-01
  lower_seats: {'Addison-1': 2, 'Addison-2': 1, 'Addison-3': 2, 'Addison-4': 2, 'Addison-5': 1, 'Addison-Rutland': 1, 'Bennington-1': 1, 'Bennington-2-1': 2, 'Bennington-2-2': 2, 'Bennington-3': 1, 'Bennington-4': 2, 'Bennington-Rutland': 1, 'Caledonia-1': 1, 'Caledonia-2': 1, 'Caledonia-3': 2, 'Caledonia-4': 2, 'Caledonia-Washington': 1, 'Chittenden-10': 2, 'Chittenden-1': 1, 'Chittenden-2': 2, 'Chittenden-3': 2, 'Chittenden-4-1': 1, 'Chittenden-4-2': 1, 'Chittenden-5-1': 1, 'Chittenden-5-2': 1, 'Chittenden-6-1': 2, 'Chittenden-6-2': 1, 'Chittenden-6-3': 2, 'Chittenden-6-4': 2, 'Chittenden-6-5': 2, 'Chittenden-6-6': 1, 'Chittenden-6-7': 2, 'Chittenden-7-1': 1, 'Chittenden-7-2': 1, 'Chittenden-7-3': 1, 'Chittenden-7-4': 1, 'Chittenden-8-1': 2, 'Chittenden-8-2': 2, 'Chittenden-8-3': 1, 'Chittenden-9-1': 2, 'Chittenden-9-2': 2, 'Essex-Caledonia': 1, 'Essex-Caledonia-Orleans': 1, 'Franklin-1': 1, 'Franklin-2': 1, 'Franklin-3-1': 2, 'Franklin-3-2': 1, 'Franklin-4': 2, 'Franklin-5': 2, 'Franklin-6': 1, 'Franklin-7': 1, 'Grand Isle-Chittenden': 2, 'Lamoille-1': 1, 'Lamoille-2': 2, 'Lamoille-3': 1, 'Lamoille-Washington': 2, 'Orange-1': 2, 'Orange-2': 1, 'Orange-Caledonia': 1, 'Orange-Washington-Addison': 2, 'Orleans-1': 2, 'Orleans-2': 2, 'Orleans-Caledonia': 2, 'Orleans-Lamoille': 1, 'Rutland-1': 1, 'Rutland-2': 2, 'Rutland-3': 2, 'Rutland-4': 1, 'Rutland-5-1': 1, 'Rutland-5-2': 1, 'Rutland-5-3': 1, 'Rutland-5-4': 1, 'Rutland-6': 2, 'Rutland-Bennington': 1, 'Rutland-Windsor-1': 1, 'Rutland-Windsor-2': 1, 'Washington-1': 2, 'Washington-2': 2, 'Washington-3': 2, 'Washington-4': 2, 'Washington-5': 1, 'Washington-6': 1, 'Washington-7': 2, 'Washington-Chittenden': 2, 'Windham-1': 1, 'Windham-2-1': 1, 'Windham-2-2': 1, 'Windham-2-3': 1, 'Windham-3': 2, 'Windham-4': 2, 'Windham-5': 1, 'Windham-6': 1, 'Windham-Bennington': 1, 'Windham-Bennington-Windsor': 1, 'Windsor-1': 2, 'Windsor-2': 1, 'Windsor-3-1': 1, 'Windsor-3-2': 2, 'Windsor-4-1': 1, 'Windsor-4-2': 2, 'Windsor-5': 1, 'Windsor-Orange-1': 1, 'Windsor-Orange-2': 2, 'Windsor-Rutland': 1}
  upper_seats: {'Addison': 2, 'Bennington': 2, 'Caledonia': 2, 'Chittenden': 6, 'Essex-Orleans': 2, 'Franklin': 2, 'Grand Isle': 1, 'Lamoille': 1, 'Orange': 1, 'Rutland': 3, 'Washington': 3, 'Windham': 2, 'Windsor': 3}
wa:
  legislature_name: Washington State Legislature
  lower_seats: {'1': 2, '2': 2, '3': 2, '4': 2, '5': 2, '6': 2, '7': 2, '8': 2, '9': 2, '10': 2, '11': 2, '12': 2, '13': 2, '14': 2, '15': 2, '16': 2, '17': 2, '18': 2, '19': 2, '20': 2, '21': 2, '22': 2, '23': 2, '24': 2, '25': 2, '26': 2, '27': 2, '28': 2, '29': 2, '30': 2, '31': 2, '32': 2, '33': 2, '34': 2, '35': 2, '36': 2, '37': 2, '38': 2, '39': 2, '40': 2, '41': 2, '42': 2, '43': 2, '44': 2, '45': 2, '46': 2, '47': 2, '48': 2, '49': 2}
  upper_seats: 49
wi:
  legislature_name: Wisconsin State Legislature
  lower_seats: 99
  lower_chamber_name: Assembly
  upper_seats: 33
wv:
  legislature_name: West Virginia Legislature
  lower_seats: {'1': 2, '2': 1, '3': 2, '4': 2, '5': 1, '6': 1, '7': 1, '8': 1, '9': 1, '10': 3, '11': 1, '12': 1, '13': 2, '14': 1, '15': 1, '16': 3, '17': 2, '18': 1, '19': 2, '20': 1, '21': 1, '22': 2, '23': 1, '24': 2, '25': 1, '26': 1, '27': 3, '28': 2, '29': 1, '30': 1, '31': 1, '32': 3, '33': 1, '34': 1, '35': 4, '36': 3, '37': 1, '38': 1, '39': 1, '40': 1, '41': 1, '42': 2, '43': 2, '44': 1, '45': 1, '46': 1, '47': 1, '48': 4, '49': 1, '50': 3, '51': 5, '52': 1, '53': 1, '54': 1, '55': 1, '56': 1, '57': 1, '58': 1, '59': 1, '60': 1, '61': 1, '62': 1, '63': 1, '64': 1, '65': 1, '66': 1, '67': 1}
  lower_title: Delegate
  upper_seats: {'1': 2, '2': 2, '3': 2, '4': 2, '5': 2, '6': 2, '7': 2, '8': 2, '9': 2, '10': 2, '11': 2, '12': 2, '13': 2, '14': 2, '15': 2, '16': 2, '17': 2}
wy:
  legislature_name: Wyoming State Legislature
  lower_seats: 60
  upper_seats: 30<|MERGE_RESOLUTION|>--- conflicted
+++ resolved
@@ -121,13 +121,6 @@
   legislature_name: Kansas State Legislature
   lower_seats: 125
   upper_seats: 40
-<<<<<<< HEAD
-  vacancies:
-    - chamber: lower
-      district: 58
-      vacant_until: 2019-02-11
-=======
->>>>>>> 815d8b7a
 ky:
   legislature_name: Kentucky General Assembly
   lower_seats: 100
