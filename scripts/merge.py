--- conflicted
+++ resolved
@@ -170,15 +170,6 @@
         for existing in existing_people:
             name_match = new["name"] == existing["name"]
             role_match = False
-<<<<<<< HEAD
-            for role in existing["roles"]:
-                role.pop("start_date", None)
-                try:
-                    seats = seats_for_district[role["type"]].get(role["district"], 1)
-                except KeyError:
-                    continue
-                if new["roles"][0] == role and seats == 1:
-=======
             for role in existing.get("roles", []):
                 if role["type"] == "mayor":
                     continue
@@ -186,7 +177,6 @@
                 role_copy.pop("start_date", None)
                 seats = seats_for_district[role_copy["type"]].get(role_copy["district"], 1)
                 if new["roles"][0] == role_copy and seats == 1:
->>>>>>> 8e1d6933
                     role_match = True
                     # if they match without start date, copy the start date over so it isn't
                     # alterred or otherwise removed in the merge
