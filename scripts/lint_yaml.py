--- conflicted
+++ resolved
@@ -5,11 +5,7 @@
 import datetime
 import glob
 import click
-<<<<<<< HEAD
-from utils import get_data_dir, get_filename, role_is_active, get_all_abbreviations
-=======
-from utils import get_data_dir, get_filename, role_is_active, load_yaml
->>>>>>> 08db49d1
+from utils import get_data_dir, get_filename, role_is_active, get_all_abbreviations, load_yaml
 from collections import defaultdict, Counter
 
 
@@ -584,27 +580,16 @@
 
     error_count = 0
 
-<<<<<<< HEAD
     if not abbreviations:
         abbreviations = get_all_abbreviations()
 
     for abbr in abbreviations:
         click.secho('==== {} ===='.format(abbr), bold=True)
-        process_dir(abbr, verbose, summary, settings)
-=======
-    if abbr == '*':
-        all = [abbr for abbr in os.listdir(os.path.join(os.path.dirname(__file__), '../data'))
-               if abbr in settings.keys()]
-        for abbr in all:
-            click.secho('==== {} ===='.format(abbr), bold=True)
-            error_count += process_dir(abbr, verbose, summary, settings)
-    else:
         error_count += process_dir(abbr, verbose, summary, settings)
 
     if error_count:
         click.secho(f'exiting with {error_count} errors', fg='red')
         sys.exit(99)
->>>>>>> 08db49d1
 
 
 if __name__ == '__main__':
