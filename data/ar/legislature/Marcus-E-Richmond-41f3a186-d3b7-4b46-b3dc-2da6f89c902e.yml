id: ocd-person/41f3a186-d3b7-4b46-b3dc-2da6f89c902e
name: Marcus E. Richmond
given_name: Marcus
family_name: Richmond
email: richmond4staterep@gmail.com
image: https://www.arkleg.state.ar.us/Content/photos/2021/House/496_sm.jpg
party:
- name: Republican
roles:
- type: lower
  jurisdiction: ocd-jurisdiction/country:us/state:ar/government
  district: '21'
offices:
- classification: district
  address: 10509 S and G Circle Lane, Harvey, AR 72841
  voice: 479-299-4416
  name: 'District Office #1'
links:
- url: http://www.arkleg.state.ar.us/Legislators/Detail?member=Richmond&ddBienniumSession=2019%2F2020F
- url: https://www.arkleg.state.ar.us/Legislators/Detail?member=Richmond&ddBienniumSession=2021%2F2021R
other_names:
- name: Richmond
other_identifiers:
- scheme: legacy_openstates
  identifier: ARL000281
- scheme: legacy_openstates
  identifier: ARL000331
- scheme: legacy_openstates
  identifier: ARL000349
- scheme: followthemoney
  identifier: '19702850'
- scheme: votesmart
  identifier: '135653'
- scheme: ballotpedia
  identifier: Marcus_Richmond
sources:
- url: http://www.arkleg.state.ar.us/Legislators/Detail?member=Richmond&ddBienniumSession=2019%2F2020F
- url: https://www.arkleg.state.ar.us/Legislators/Detail?member=Richmond&ddBienniumSession=2021%2F2021R
- url: https://www.arkleg.state.ar.us/Legislators/Detail?member=Richmond&ddBienniumSession=2021%2F2021S1
- url: https://www.arkleg.state.ar.us/Legislators/List
- url: https://www.arkleg.state.ar.us/Legislators/Detail?member=Richmond&ddBienniumSession=2021%2F2022F
- url: https://www.arkleg.state.ar.us/Legislators/List?sort=Type&by=desc&ddBienniumSession=2021%2F2021S1#SearchResults
extras:
  seniority: '42'
  occupation: Retired/Cattle Farmer
  church affiliation: Church of Christ
  veteran: 'Yes'
  public service: First Term House 2015,  4th District Asst. Speaker Pro Tem 2017,  House
<<<<<<< HEAD
    Majority Leader 2018
ids:
  facebook: Richmond4StateRep
=======
    Majority Leader 2018,  House Majority Leader (or designee) 2022
>>>>>>> c846e848
<|MERGE_RESOLUTION|>--- conflicted
+++ resolved
@@ -46,10 +46,6 @@
   church affiliation: Church of Christ
   veteran: 'Yes'
   public service: First Term House 2015,  4th District Asst. Speaker Pro Tem 2017,  House
-<<<<<<< HEAD
-    Majority Leader 2018
+    Majority Leader 2018,  House Majority Leader (or designee) 2022
 ids:
-  facebook: Richmond4StateRep
-=======
-    Majority Leader 2018,  House Majority Leader (or designee) 2022
->>>>>>> c846e848
+  facebook: Richmond4StateRep