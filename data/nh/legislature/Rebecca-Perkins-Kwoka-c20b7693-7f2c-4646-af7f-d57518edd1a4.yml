id: ocd-person/c20b7693-7f2c-4646-af7f-d57518edd1a4
name: Rebecca Perkins Kwoka
given_name: Rebecca
family_name: Perkins Kwoka
email: Rebecca.PerkinsKwoka@leg.state.nh.us
image: http://www.gencourt.state.nh.us/Senate/images/senators/21.jpg
party:
- name: Democratic
roles:
- start_date: '2020-12-02'
  type: upper
  jurisdiction: ocd-jurisdiction/country:us/state:nh/government
  district: '21'
offices:
- classification: capitol
<<<<<<< HEAD
  address: Legislative Office Building, Room 103;33 North State Street;Concord, NH 03301
=======
  address: Legislative Office Building, Room 101-A 33 North State Street Concord,
    NH 03301
  voice: 603-271-2104
>>>>>>> a826776f
links:
- url: http://gencourt.state.nh.us/downloads/Members.txt
- url: http://www.gencourt.state.nh.us/Senate/members/webpages/district21.aspx
  note: homepage
- url: http://www.gencourt.state.nh.us/Senate/members/webpages/district21.aspx
  note: member detail page
sources:
- url: http://www.gencourt.state.nh.us/Senate/members/webpages/district21.aspx
- url: http://gencourt.state.nh.us/downloads/Members.txt
- url: http://gencourt.state.nh.us/downloads/members.txt
extras:
  county: Rockingham
  elected status: Incumbent
  gender code: F<|MERGE_RESOLUTION|>--- conflicted
+++ resolved
@@ -13,13 +13,8 @@
   district: '21'
 offices:
 - classification: capitol
-<<<<<<< HEAD
-  address: Legislative Office Building, Room 103;33 North State Street;Concord, NH 03301
-=======
-  address: Legislative Office Building, Room 101-A 33 North State Street Concord,
-    NH 03301
+  address: Legislative Office Building, Room 101-A 33 North State Street Concord, NH 03301
   voice: 603-271-2104
->>>>>>> a826776f
 links:
 - url: http://gencourt.state.nh.us/downloads/Members.txt
 - url: http://www.gencourt.state.nh.us/Senate/members/webpages/district21.aspx
