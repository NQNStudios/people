id: ocd-person/57440e55-06ad-4f1f-8aa5-3bdd31a805dd
name: Nathan P. Small
party:
- name: Democratic
roles:
- district: '36'
  jurisdiction: ocd-jurisdiction/country:us/state:nm/government
  type: lower
contact_details:
- note: Capitol Office
  address: Room 413B State Capitol;Santa Fe, NM 87501
  voice: 505-986-4438
- note: District Office
  address: 1320 Fourth Street;Las Cruces, NM 88005
  voice: 575-496-9540
links:
- url: http://www.nmlegis.gov/Members/Legislator?SponCode=HSMAL
- note: linkedin
  url: https://www.linkedin.com/in/nathan-small-20685816/
sources:
- url: http://www.nmlegis.gov/Members/Legislator?SponCode=HSMAL
image: http://www.nmlegis.gov/Images/Legislators/House/HSMAL.jpg
other_identifiers:
- identifier: NML000427
  scheme: legacy_openstates
given_name: Nathan
family_name: Small
<<<<<<< HEAD
email: nathan.small@nmlegis.gov
=======
ids:
  facebook: NathanForNM
  twitter: nathanlcnm
>>>>>>> 5ffce467
<|MERGE_RESOLUTION|>--- conflicted
+++ resolved
@@ -25,10 +25,7 @@
   scheme: legacy_openstates
 given_name: Nathan
 family_name: Small
-<<<<<<< HEAD
 email: nathan.small@nmlegis.gov
-=======
 ids:
   facebook: NathanForNM
-  twitter: nathanlcnm
->>>>>>> 5ffce467
+  twitter: nathanlcnm