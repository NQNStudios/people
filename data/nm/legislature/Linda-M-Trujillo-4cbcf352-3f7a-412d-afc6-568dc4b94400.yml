--- conflicted
+++ resolved
@@ -23,9 +23,6 @@
   scheme: legacy_openstates
 given_name: Linda
 family_name: Trujillo
-<<<<<<< HEAD
 email: linda.trujillo@nmlegis.gov
-=======
 ids:
-  twitter: jellybeanlaw4
->>>>>>> 5ffce467
+  twitter: jellybeanlaw4