--- conflicted
+++ resolved
@@ -27,10 +27,7 @@
   scheme: legacy_openstates
 given_name: Gay
 family_name: Kernan
-<<<<<<< HEAD
 email: gay.kernan@nmlegis.gov
-=======
 ids:
   facebook: senatorkernan
-  instagram: senatorkernan
->>>>>>> 5ffce467
+  instagram: senatorkernan