--- conflicted
+++ resolved
@@ -27,9 +27,6 @@
   scheme: legacy_openstates
 given_name: Benny
 family_name: Shendo
-<<<<<<< HEAD
 email: benny.shendo@nmlegis.gov
-=======
 ids:
-  facebook: BennyShendoforNMSenate
->>>>>>> 5ffce467
+  facebook: BennyShendoforNMSenate