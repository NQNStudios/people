id: ocd-person/addccb03-54fe-4f51-8720-43be8fc3b668
name: Gail Chasey
party:
- name: Democratic
roles:
- district: '18'
  jurisdiction: ocd-jurisdiction/country:us/state:nm/government
  type: lower
contact_details:
- note: Capitol Office
  address: Room 308A State Capitol;Santa Fe, NM 87501
  voice: 505-986-4411
- note: District Office
  address: 508 Morningside Drive SE;Albuquerque, NM 87108
  voice: 505-246-2221
links:
- url: http://www.nmlegis.gov/Members/Legislator?SponCode=HCHAS
sources:
- url: http://www.nmlegis.gov/Members/Legislator?SponCode=HCHAS
image: http://www.nmlegis.gov/Images/Legislators/House/HCHAS.jpg
other_identifiers:
- identifier: NML000060
  scheme: legacy_openstates
- identifier: NML000229
  scheme: legacy_openstates
- identifier: NML000338
  scheme: legacy_openstates
given_name: Gail
family_name: Chasey
<<<<<<< HEAD
email: gail@gailchasey.com
=======
ids:
  facebook: repchasey
  twitter: repgailchasey
>>>>>>> 5ffce467
<|MERGE_RESOLUTION|>--- conflicted
+++ resolved
@@ -27,10 +27,7 @@
   scheme: legacy_openstates
 given_name: Gail
 family_name: Chasey
-<<<<<<< HEAD
 email: gail@gailchasey.com
-=======
 ids:
   facebook: repchasey
-  twitter: repgailchasey
->>>>>>> 5ffce467
+  twitter: repgailchasey