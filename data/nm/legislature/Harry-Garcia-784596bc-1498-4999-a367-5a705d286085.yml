id: ocd-person/784596bc-1498-4999-a367-5a705d286085
name: Harry Garcia
party:
- name: Democratic
roles:
- district: '69'
  jurisdiction: ocd-jurisdiction/country:us/state:nm/government
  type: lower
contact_details:
- note: Capitol Office
  address: Room 204A State Capitol;Santa Fe, NM 87501
  voice: 505-986-4233
- note: District Office
  address: P.O. Box 226;Grants, NM 87020
  voice: 505-290-7510
links:
- url: http://www.nmlegis.gov/Members/Legislator?SponCode=HGAHA
sources:
- url: http://www.nmlegis.gov/Members/Legislator?SponCode=HGAHA
image: http://www.nmlegis.gov/Images/Legislators/House/HGAHA.jpg
other_identifiers:
- identifier: NML000435
  scheme: legacy_openstates
given_name: Harry
family_name: Garcia
<<<<<<< HEAD
email: hgarciad69@gmail.com
=======
ids:
  facebook: harrygarciafornm
>>>>>>> 5ffce467
<|MERGE_RESOLUTION|>--- conflicted
+++ resolved
@@ -23,9 +23,6 @@
   scheme: legacy_openstates
 given_name: Harry
 family_name: Garcia
-<<<<<<< HEAD
 email: hgarciad69@gmail.com
-=======
 ids:
-  facebook: harrygarciafornm
->>>>>>> 5ffce467
+  facebook: harrygarciafornm