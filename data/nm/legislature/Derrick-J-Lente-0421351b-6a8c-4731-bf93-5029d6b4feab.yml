id: ocd-person/0421351b-6a8c-4731-bf93-5029d6b4feab
name: Derrick J. Lente
party:
- name: Democratic
roles:
- district: '65'
  jurisdiction: ocd-jurisdiction/country:us/state:nm/government
  type: lower
contact_details:
- note: Capitol Office
  address: Room 313A State Capitol;Santa Fe, NM 87501
  voice: 505-986-4852
- note: District Office
  address: 70 Kuaua Street;Sandia Pueblo, NM 87004
  voice: 505-507-3063
links:
- url: http://www.nmlegis.gov/Members/Legislator?SponCode=HLENT
sources:
- url: http://www.nmlegis.gov/Members/Legislator?SponCode=HLENT
image: http://www.nmlegis.gov/Images/Legislators/House/HLENT.jpg
other_identifiers:
- identifier: NML000431
  scheme: legacy_openstates
given_name: Derrick
family_name: Lente
<<<<<<< HEAD
email: derrick.lente@nmlegis.gov
=======
ids:
  facebook: derrickjlentefornmhousedistrict65
  instagram: djlente
>>>>>>> 5ffce467
<|MERGE_RESOLUTION|>--- conflicted
+++ resolved
@@ -23,10 +23,7 @@
   scheme: legacy_openstates
 given_name: Derrick
 family_name: Lente
-<<<<<<< HEAD
 email: derrick.lente@nmlegis.gov
-=======
 ids:
   facebook: derrickjlentefornmhousedistrict65
-  instagram: djlente
->>>>>>> 5ffce467
+  instagram: djlente