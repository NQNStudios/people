id: ocd-person/6ecab682-9ccf-4777-940d-afa418b601b8
name: Christine Chandler
party:
- name: Democratic
roles:
- district: '43'
  jurisdiction: ocd-jurisdiction/country:us/state:nm/government
  type: lower
contact_details:
- note: Capitol Office
  address: Room 203B State Capitol;Santa Fe, NM 87501
  voice: 505-986-4226
- note: District Office
  address: 1208 9th Street;Los Alamos, NM 87544
  voice: 505-695-2646
links:
- url: http://www.nmlegis.gov/Members/Legislator?SponCode=HCHAN
- note: linkedin
  url: https://www.linkedin.com/in/christine-chandler-b567865a/
- note: youtube
  url: https://www.youtube.com/channel/UCfJsAcQbA02PTqGqjUjzbBA
sources:
- url: http://www.nmlegis.gov/Members/Legislator?SponCode=HCHAN
image: http://www.nmlegis.gov/Images/Legislators/House/HCHAN.jpg
given_name: Christine
family_name: Chandler
<<<<<<< HEAD
email: christine.chandler@nmlegis.gov
=======
ids:
  facebook: Christine4NM
  instagram: christine4nm
  twitter: Christine4nm
>>>>>>> 5ffce467
<|MERGE_RESOLUTION|>--- conflicted
+++ resolved
@@ -24,11 +24,8 @@
 image: http://www.nmlegis.gov/Images/Legislators/House/HCHAN.jpg
 given_name: Christine
 family_name: Chandler
-<<<<<<< HEAD
 email: christine.chandler@nmlegis.gov
-=======
 ids:
   facebook: Christine4NM
   instagram: christine4nm
-  twitter: Christine4nm
->>>>>>> 5ffce467
+  twitter: Christine4nm