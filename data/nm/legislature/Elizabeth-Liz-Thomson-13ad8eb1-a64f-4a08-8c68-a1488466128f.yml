id: ocd-person/13ad8eb1-a64f-4a08-8c68-a1488466128f
name: Elizabeth "Liz" Thomson
party:
- name: Democratic
roles:
- district: '24'
  jurisdiction: ocd-jurisdiction/country:us/state:nm/government
  type: lower
  start_date: 2013-01-01
contact_details:
- note: Capitol Office
  address: Room 314B State Capitol;Santa Fe, NM 87501
  voice: 505-986-4425
- note: District Office
  address: 1216 Westerfeld Drive NE;Albuquerque, NM 87112
  voice: 505-239-1781
links:
- url: http://www.nmlegis.gov/Members/Legislator?SponCode=HTHOE
sources:
- url: http://www.nmlegis.gov/Members/Legislator?SponCode=HTHOE
image: http://www.nmlegis.gov/Images/Legislators/House/HTHOE.jpg
other_identifiers:
- identifier: NML000430
  scheme: legacy_openstates
- identifier: NML000151
  scheme: legacy_openstates
- identifier: NML000235
  scheme: legacy_openstates
- identifier: ocd-person/c2a39132-53fb-4ada-80a1-df22466de94b
  scheme: openstates
given_name: Elizabeth
family_name: Thomson
<<<<<<< HEAD
email: liz.thomson@nmlegis.gov
=======
ids:
  facebook: lizthomsonnm
  twitter: lizthomsonnm
>>>>>>> 5ffce467
<|MERGE_RESOLUTION|>--- conflicted
+++ resolved
@@ -30,10 +30,7 @@
   scheme: openstates
 given_name: Elizabeth
 family_name: Thomson
-<<<<<<< HEAD
 email: liz.thomson@nmlegis.gov
-=======
 ids:
   facebook: lizthomsonnm
-  twitter: lizthomsonnm
->>>>>>> 5ffce467
+  twitter: lizthomsonnm