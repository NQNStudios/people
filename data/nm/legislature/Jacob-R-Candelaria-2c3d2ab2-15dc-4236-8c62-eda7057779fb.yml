id: ocd-person/2c3d2ab2-15dc-4236-8c62-eda7057779fb
name: Jacob R. Candelaria
party:
- name: Democratic
roles:
- district: '26'
  jurisdiction: ocd-jurisdiction/country:us/state:nm/government
  type: upper
contact_details:
- note: Capitol Office
  address: Room 218B State Capitol;Santa Fe, NM 87501
  voice: 505-986-4380
- note: District Office
  address: 3608 Ladera Drive NW B302;Albuquerque, NM 87102
  voice: 505-847-5079
links:
- url: http://www.nmlegis.gov/Members/Legislator?SponCode=SCAND
- note: linkedin
  url: https://www.linkedin.com/in/jacob-candelaria-29526615/
sources:
- url: http://www.nmlegis.gov/Members/Legislator?SponCode=SCAND
image: http://www.nmlegis.gov/Images/Legislators/Senate/SCAND.jpg
other_identifiers:
- identifier: NML000137
  scheme: legacy_openstates
- identifier: NML000167
  scheme: legacy_openstates
- identifier: NML000195
  scheme: legacy_openstates
- identifier: NML000309
  scheme: legacy_openstates
given_name: Jacob
family_name: Candelaria
<<<<<<< HEAD
email: jacob.candelaria@nmlegis.gov
=======
ids:
  facebook: candelariafornm
  twitter: SenCandelaria
>>>>>>> 5ffce467
<|MERGE_RESOLUTION|>--- conflicted
+++ resolved
@@ -31,10 +31,7 @@
   scheme: legacy_openstates
 given_name: Jacob
 family_name: Candelaria
-<<<<<<< HEAD
 email: jacob.candelaria@nmlegis.gov
-=======
 ids:
   facebook: candelariafornm
-  twitter: SenCandelaria
->>>>>>> 5ffce467
+  twitter: SenCandelaria