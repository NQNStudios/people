--- conflicted
+++ resolved
@@ -31,9 +31,6 @@
   scheme: legacy_openstates
 given_name: William
 family_name: Burt
-<<<<<<< HEAD
 email: bill.burt@nmlegis.gov
-=======
 ids:
-  twitter: burtfornmsenate
->>>>>>> 5ffce467
+  twitter: burtfornmsenate