--- conflicted
+++ resolved
@@ -25,10 +25,7 @@
   scheme: legacy_openstates
 given_name: Daymon
 family_name: Ely
-<<<<<<< HEAD
 email: daymon.ely@nmlegis.gov
-=======
 ids:
   facebook: DaymonforNMHD23
-  twitter: DaymonforNMHD23
->>>>>>> 5ffce467
+  twitter: DaymonforNMHD23