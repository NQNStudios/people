id: ocd-person/2904a9a3-7e21-4c6f-b40a-e79288ca1b49
name: Rebecca Dow
party:
- name: Republican
roles:
- district: '38'
  jurisdiction: ocd-jurisdiction/country:us/state:nm/government
  type: lower
contact_details:
- note: Capitol Office
  address: Room 203HN State Capitol;Santa Fe, NM 87501
  voice: 505-986-4453
- note: District Office
  address: 806 Sierra Vista;Truth or Consequences, NM 87901
  voice: 575-342-1302
links:
- url: http://www.nmlegis.gov/Members/Legislator?SponCode=HDOWR
- note: linkedin
  url: https://www.linkedin.com/in/rebecca-dow-43670a15/
sources:
- url: http://www.nmlegis.gov/Members/Legislator?SponCode=HDOWR
image: http://www.nmlegis.gov/Images/Legislators/House/HDOWR.jpg
other_identifiers:
- identifier: NML000438
  scheme: legacy_openstates
given_name: Rebecca
family_name: Dow
<<<<<<< HEAD
email: rebecca.dow@nmlegis.gov
=======
ids:
  facebook: rebeccadowforhouse
  instagram: rebecca_dow
  twitter: reprebeccadow
>>>>>>> 5ffce467
<|MERGE_RESOLUTION|>--- conflicted
+++ resolved
@@ -25,11 +25,8 @@
   scheme: legacy_openstates
 given_name: Rebecca
 family_name: Dow
-<<<<<<< HEAD
 email: rebecca.dow@nmlegis.gov
-=======
 ids:
   facebook: rebeccadowforhouse
   instagram: rebecca_dow
-  twitter: reprebeccadow
->>>>>>> 5ffce467
+  twitter: reprebeccadow