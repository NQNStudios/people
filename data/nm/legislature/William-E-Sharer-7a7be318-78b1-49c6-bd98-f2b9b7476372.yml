--- conflicted
+++ resolved
@@ -30,10 +30,7 @@
   scheme: legacy_openstates
 given_name: William
 family_name: Sharer
-<<<<<<< HEAD
 email: bill@williamsharer.com
-=======
 ids:
   facebook: bill.sharer.9
-  twitter: billsharer
->>>>>>> 5ffce467
+  twitter: billsharer