--- conflicted
+++ resolved
@@ -25,10 +25,7 @@
   scheme: legacy_openstates
 given_name: James
 family_name: Townsend
-<<<<<<< HEAD
 email: townsend@pvtn.net
-=======
 ids:
   facebook: jimandpaula.townsend
-  twitter: LeaderTownsend
->>>>>>> 5ffce467
+  twitter: LeaderTownsend