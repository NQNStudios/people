id: ocd-person/e2f7dd70-36fc-4b65-8dfd-19fcc1d63e38
name: Pete Campos
party:
- name: Democratic
roles:
- district: '8'
  jurisdiction: ocd-jurisdiction/country:us/state:nm/government
  type: upper
contact_details:
- note: Capitol Office
  address: Room 302B State Capitol;Santa Fe, NM 87501
  voice: 505-986-4311
- note: District Office
  address: 418 Raynolds Avenue;Las Vegas, NM 87701
  voice: 505-425-0508
links:
- url: http://www.nmlegis.gov/Members/Legislator?SponCode=SCAMP
sources:
- url: http://www.nmlegis.gov/Members/Legislator?SponCode=SCAMP
image: http://www.nmlegis.gov/Images/Legislators/Senate/SCAMP.jpg
other_identifiers:
- identifier: NML000008
  scheme: legacy_openstates
- identifier: NML000177
  scheme: legacy_openstates
- identifier: NML000313
  scheme: legacy_openstates
- identifier: NML000404
  scheme: legacy_openstates
given_name: Pete
family_name: Campos
<<<<<<< HEAD
email: pete.campos@nmlegis.gov
=======
ids:
  facebook: pete.campos.1426
  twitter: senpetecampos
>>>>>>> 5ffce467
<|MERGE_RESOLUTION|>--- conflicted
+++ resolved
@@ -29,10 +29,7 @@
   scheme: legacy_openstates
 given_name: Pete
 family_name: Campos
-<<<<<<< HEAD
 email: pete.campos@nmlegis.gov
-=======
 ids:
   facebook: pete.campos.1426
-  twitter: senpetecampos
->>>>>>> 5ffce467
+  twitter: senpetecampos