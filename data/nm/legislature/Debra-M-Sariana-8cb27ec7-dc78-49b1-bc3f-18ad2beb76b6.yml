--- conflicted
+++ resolved
@@ -25,10 +25,7 @@
   scheme: legacy_openstates
 given_name: Debra
 family_name: "Sari\xF1ana"
-<<<<<<< HEAD
 email: debbie.sarinana@nmlegis.gov
-=======
 ids:
   facebook: debsarinana
-  twitter: SarinanaDebbie
->>>>>>> 5ffce467
+  twitter: SarinanaDebbie