id: ocd-person/05309266-c7a0-455b-94f2-ebf1d436daff
name: Joanne J. Ferrary
party:
- name: Democratic
roles:
- district: '37'
  jurisdiction: ocd-jurisdiction/country:us/state:nm/government
  type: lower
contact_details:
- note: Capitol Office
  address: Room 413B State Capitol;Santa Fe, NM 87501
  voice: 505-986-4438
- note: District Office
  address: 6100 Morning Sun Way;Las Cruces, NM 88012
  voice: 575-649-1231
links:
- url: http://www.nmlegis.gov/Members/Legislator?SponCode=HFERJ
sources:
- url: http://www.nmlegis.gov/Members/Legislator?SponCode=HFERJ
image: http://www.nmlegis.gov/Images/Legislators/House/HFERJ.jpg
other_identifiers:
- identifier: NML000423
  scheme: legacy_openstates
given_name: Joanne
family_name: Ferrary
<<<<<<< HEAD
email: joanne.ferrary@nmlegis.gov
=======
ids:
  facebook: Ferrary4NM
  twitter: rjferrary53
>>>>>>> 5ffce467
<|MERGE_RESOLUTION|>--- conflicted
+++ resolved
@@ -23,10 +23,7 @@
   scheme: legacy_openstates
 given_name: Joanne
 family_name: Ferrary
-<<<<<<< HEAD
 email: joanne.ferrary@nmlegis.gov
-=======
 ids:
   facebook: Ferrary4NM
-  twitter: rjferrary53
->>>>>>> 5ffce467
+  twitter: rjferrary53