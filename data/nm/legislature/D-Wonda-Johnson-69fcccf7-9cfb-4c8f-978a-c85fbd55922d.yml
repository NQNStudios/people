--- conflicted
+++ resolved
@@ -24,9 +24,6 @@
   scheme: legacy_openstates
 given_name: D. Wonda
 family_name: Johnson
-<<<<<<< HEAD
 email: dwonda.johnson@nmlegis.gov
-=======
 ids:
-  facebook: DoreenWondaJohnson
->>>>>>> 5ffce467
+  facebook: DoreenWondaJohnson