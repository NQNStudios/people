id: ocd-person/e3affc46-1790-48ba-ae36-5c00473d6c35
name: Matthew McQueen
party:
- name: Democratic
roles:
- district: '50'
  jurisdiction: ocd-jurisdiction/country:us/state:nm/government
  type: lower
contact_details:
- note: Capitol Office
  address: Room 316A State Capitol;Santa Fe, NM 87501
  voice: 505-986-4423
- note: District Office
  address: 7 Avenida Vista Grande B7-120;Santa Fe, NM 87508
links:
- url: http://www.nmlegis.gov/Members/Legislator?SponCode=HMCQU
- note: linkedin
  url: https://www.linkedin.com/in/matthew-mcqueen-86a8322/
sources:
- url: http://www.nmlegis.gov/Members/Legislator?SponCode=HMCQU
image: http://www.nmlegis.gov/Images/Legislators/House/HMCQU.jpg
other_identifiers:
- identifier: NML000320
  scheme: legacy_openstates
given_name: Matthew
family_name: McQueen
<<<<<<< HEAD
email: matthew.mcqueen@nmlegis.gov
=======
ids:
  facebook: mcqueenfornm
  twitter: mcqueenfornm
>>>>>>> 5ffce467
<|MERGE_RESOLUTION|>--- conflicted
+++ resolved
@@ -24,10 +24,7 @@
   scheme: legacy_openstates
 given_name: Matthew
 family_name: McQueen
-<<<<<<< HEAD
 email: matthew.mcqueen@nmlegis.gov
-=======
 ids:
   facebook: mcqueenfornm
-  twitter: mcqueenfornm
->>>>>>> 5ffce467
+  twitter: mcqueenfornm