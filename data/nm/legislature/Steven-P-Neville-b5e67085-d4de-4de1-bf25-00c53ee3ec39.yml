--- conflicted
+++ resolved
@@ -33,10 +33,7 @@
   scheme: legacy_openstates
 given_name: Steven
 family_name: Neville
-<<<<<<< HEAD
 email: steven.neville@nmlegis.gov
-=======
 ids:
   facebook: SenatorSteveNeville
-  twitter: SteveNevilleNM
->>>>>>> 5ffce467
+  twitter: SteveNevilleNM