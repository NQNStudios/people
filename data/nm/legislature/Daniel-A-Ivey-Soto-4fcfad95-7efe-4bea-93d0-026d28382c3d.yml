--- conflicted
+++ resolved
@@ -31,10 +31,7 @@
   scheme: legacy_openstates
 given_name: Daniel
 family_name: Ivey-Soto
-<<<<<<< HEAD
 email: daniel.ivey-soto@nmlegis.gov
-=======
 ids:
   facebook: seniveysoto
-  twitter: IveySoto
->>>>>>> 5ffce467
+  twitter: IveySoto