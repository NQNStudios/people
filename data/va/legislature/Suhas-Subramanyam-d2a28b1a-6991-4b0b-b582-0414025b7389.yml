--- conflicted
+++ resolved
@@ -3,21 +3,13 @@
 given_name: Suhas
 family_name: Subramanyam
 gender: Male
-<<<<<<< HEAD
 email: district32@senate.virginia.gov
-=======
-email: delssubramanyam@house.virginia.gov
->>>>>>> 9896f43b
 image: http://memdata.virginiageneralassembly.gov/images/display_image/H0324
 party:
 - name: Democratic
 roles:
-<<<<<<< HEAD
-- end_date: 2024-01-09
-=======
 - start_date: 2020-01-08
   end_date: 2024-01-09
->>>>>>> 9896f43b
   type: lower
   jurisdiction: ocd-jurisdiction/country:us/state:va/government
   district: '87'
@@ -27,25 +19,15 @@
   district: '32'
 offices:
 - classification: capitol
-<<<<<<< HEAD
   address: General Assembly Building; 201 North 9th Street; Richmond, Virginia 23219
+  voice: 804-698-1087
 - classification: district
   address: P.O. Box 302; Ashburn, Virginia 20146
 links:
 - url: http://lis.virginia.gov/cgi-bin/legp604.exe?201+mbr+H324
 - url: http://lis.virginia.gov/cgi-bin/legp604.exe?221+mbr+H324
 - url: https://lis.virginia.gov/cgi-bin/legp604.exe?241+mbr+S128
-=======
-  address: Pocahontas Building, Room E424; 900 East Main Street; Richmond, Virginia
-    23219
-  voice: 804-698-1087
-- classification: district
-  address: P.O. Box 302; Ashburn, Virginia 20146
-links:
-- url: https://lis.virginia.gov/cgi-bin/legp604.exe?201+mbr+H324
-- url: https://lis.virginia.gov/cgi-bin/legp604.exe?221+mbr+H324
 - url: https://virginiageneralassembly.gov/house/members/members.php?id=H0324
->>>>>>> 9896f43b
 other_names:
 - name: Subramanyam, Suhas
 ids:
