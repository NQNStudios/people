--- conflicted
+++ resolved
@@ -1,27 +1,15 @@
 id: ocd-person/f1a906cd-6602-492c-88dc-61887401c346
-<<<<<<< HEAD
-name: Emily M. Jordan
-given_name: Emily M.
-family_name: Jordan
-gender: Female
-email: district17@senate.virginia.gov
-=======
 name: Emily Jordan
 given_name: Emily
 family_name: Jordan
 gender: Female
 email: senatorjordan@senate.virginia.gov
->>>>>>> 9896f43b
 image: http://memdata.virginiageneralassembly.gov/images/display_image/H0291
 party:
 - name: Republican
 roles:
-<<<<<<< HEAD
-- end_date: 2024-01-09
-=======
 - start_date: 2018-01-10
   end_date: 2024-01-09
->>>>>>> 9896f43b
   type: lower
   jurisdiction: ocd-jurisdiction/country:us/state:va/government
   district: '64'
@@ -31,8 +19,8 @@
   district: '17'
 offices:
 - classification: capitol
-<<<<<<< HEAD
   address: General Assembly Building; 201 North 9th Street; Richmond, Virginia 23219
+  voice: 804-698-1064
 - classification: district
   address: P.O. Box 5; Smithfield, Virginia 23431
 links:
@@ -40,23 +28,11 @@
 - url: http://lis.virginia.gov/cgi-bin/legp604.exe?201+mbr+H291
 - url: http://lis.virginia.gov/cgi-bin/legp604.exe?221+mbr+H291
 - url: https://lis.virginia.gov/cgi-bin/legp604.exe?241+mbr+S116
-=======
-  address: Pocahontas Building, Room E414; 900 East Main Street; Richmond, Virginia
-    23219
-  voice: 804-698-1064
-- classification: district
-  address: P.O. Box 5; Smithfield, Virginia 23431
-links:
-- url: https://lis.virginia.gov/cgi-bin/legp604.exe?191+mbr+H291
-- url: https://lis.virginia.gov/cgi-bin/legp604.exe?201+mbr+H291
-- url: https://lis.virginia.gov/cgi-bin/legp604.exe?221+mbr+H291
 - url: https://apps.senate.virginia.gov/Senator/memberpage.php?id=S116
->>>>>>> 9896f43b
 other_names:
 - name: Emily M. Jordan
 - name: Emily M. Brewer
 - name: Brewer, Emily M.
-- name: Emily M. Brewer
 ids:
   twitter: BrewerForVA
   facebook: BrewerForVA
