--- conflicted
+++ resolved
@@ -8,12 +8,8 @@
 party:
 - name: Republican
 roles:
-<<<<<<< HEAD
-- end_date: 2024-01-09
-=======
 - start_date: 2022-01-12
   end_date: 2024-01-09
->>>>>>> 9896f43b
   type: lower
   jurisdiction: ocd-jurisdiction/country:us/state:va/government
   district: '88'
@@ -23,26 +19,17 @@
   district: '63'
 offices:
 - classification: capitol
-<<<<<<< HEAD
   address: General Assembly Building, Room 919; 201 North 9th Street; Richmond, Virginia 23219
-=======
-  address: Pocahontas Building, Room E422; 900 East Main Street; Richmond, Virginia
-    23219
   voice: 804-698-1088
->>>>>>> 9896f43b
 - classification: district
   address: '2215 Plank Road; #287; Fredericksburg, Virginia 22401'
   voice: 540-360-3789
 links:
-<<<<<<< HEAD
 - url: http://lis.virginia.gov/cgi-bin/legp604.exe?221+mbr+H342
 - url: https://lis.virginia.gov/cgi-bin/legp604.exe?241+mbr+H342
-=======
-- url: https://lis.virginia.gov/cgi-bin/legp604.exe?221+mbr+H342
 - url: https://virginiageneralassembly.gov/house/members/members.php?id=H0342
 other_names:
 - name: Phillip A. Scott
->>>>>>> 9896f43b
 sources:
 - url: http://lis.virginia.gov/cgi-bin/legp604.exe?221+mbr+H342
 - url: https://lis.virginia.gov/cgi-bin/legp604.exe?241+mbr+H342