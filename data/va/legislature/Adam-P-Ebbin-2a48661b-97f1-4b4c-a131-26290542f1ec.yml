--- conflicted
+++ resolved
@@ -3,20 +3,13 @@
 given_name: Adam
 family_name: Ebbin
 gender: Male
-<<<<<<< HEAD
 email: district39@senate.virginia.gov
-=======
->>>>>>> 9896f43b
 image: https://apps.lis.virginia.gov/senatepics/newbiopics/Ebbin30.jpg
 party:
 - name: Democratic
 roles:
-<<<<<<< HEAD
-- end_date: 2024-01-09
-=======
 - start_date: 2012-01-11
   end_date: 2024-01-09
->>>>>>> 9896f43b
   type: upper
   jurisdiction: ocd-jurisdiction/country:us/state:va/government
   district: '30'
@@ -26,28 +19,17 @@
   district: '39'
 offices:
 - classification: capitol
-<<<<<<< HEAD
   address: General Assembly Building, Room 619; 201 North 9th Street; Richmond, Virginia 23219
-=======
-  address: Pocahontas Building, Room E520; 900 East Main Street; Richmond, Virginia
-    23219
   voice: 804-698-7530
->>>>>>> 9896f43b
 - classification: district
   address: P.O. Box 26415; Alexandria, Virginia 22313
   voice: 571-384-8957
 links:
-<<<<<<< HEAD
 - url: http://lis.virginia.gov/cgi-bin/legp604.exe?191+mbr+S85
 - url: http://lis.virginia.gov/cgi-bin/legp604.exe?201+mbr+S85
 - url: http://lis.virginia.gov/cgi-bin/legp604.exe?221+mbr+S85
 - url: https://lis.virginia.gov/cgi-bin/legp604.exe?241+mbr+S85
-=======
-- url: https://lis.virginia.gov/cgi-bin/legp604.exe?191+mbr+S85
-- url: https://lis.virginia.gov/cgi-bin/legp604.exe?201+mbr+S85
-- url: https://lis.virginia.gov/cgi-bin/legp604.exe?221+mbr+S85
 - url: https://apps.senate.virginia.gov/Senator/memberpage.php?id=S85
->>>>>>> 9896f43b
 other_names:
 - name: Adam Paul Ebbin
 - name: Adam P. Ebbin
