id: ocd-person/77b071e3-b8fa-4455-b2e6-3d487a8145c8
name: Cliff Hayes
given_name: Cliff
family_name: Hayes
gender: Male
email: delchayes@house.virginia.gov
image: http://memdata.virginiageneralassembly.gov/images/display_image/H0285
party:
- name: Democratic
roles:
<<<<<<< HEAD
- end_date: 2024-01-09
=======
- start_date: 2016-11-22
  end_date: 2024-01-09
>>>>>>> 9896f43b
  type: lower
  jurisdiction: ocd-jurisdiction/country:us/state:va/government
  district: '77'
- start_date: 2024-01-10
  type: lower
  jurisdiction: ocd-jurisdiction/country:us/state:va/government
  district: '91'
offices:
- classification: capitol
<<<<<<< HEAD
  address: General Assembly Building, Room 1111; 201 North 9th Street; Richmond, Virginia 23219
- classification: district
  address: 732 Eden Way North; Suite E,#183; Chesapeake, Virginia 23320
links:
- url: http://lis.virginia.gov/cgi-bin/legp604.exe?191+mbr+H285
- url: http://lis.virginia.gov/cgi-bin/legp604.exe?201+mbr+H285
- url: http://lis.virginia.gov/cgi-bin/legp604.exe?221+mbr+H285
- url: https://lis.virginia.gov/cgi-bin/legp604.exe?241+mbr+H285
=======
  address: Pocahontas Building, Room E417; 900 East Main Street; Richmond, Virginia
    23219
  voice: 804-698-1077
- classification: district
  address: 732 Eden Way North; Suite E,#183; Chesapeake, Virginia 23320
links:
- url: https://lis.virginia.gov/cgi-bin/legp604.exe?191+mbr+H285
- url: https://lis.virginia.gov/cgi-bin/legp604.exe?201+mbr+H285
- url: https://lis.virginia.gov/cgi-bin/legp604.exe?221+mbr+H285
- url: https://virginiageneralassembly.gov/house/members/members.php?id=H0285
>>>>>>> 9896f43b
other_names:
- name: Clifton Eugene Hayes
- name: C.E. Cliff Hayes, Jr.
- name: Hayes, C.E. Cliff, Jr.
ids:
  twitter: CliffHayesJr
  facebook: CliffHayesJr
other_identifiers:
- scheme: legacy_openstates
  identifier: VAL000255
sources:
- url: http://lis.virginia.gov/191/mbr/MBR.HTM
- url: http://lis.virginia.gov/cgi-bin/legp604.exe?191+mbr+H285
- url: http://lis.virginia.gov/201/mbr/MBR.HTM
- url: http://lis.virginia.gov/cgi-bin/legp604.exe?201+mbr+H285
- url: http://lis.virginia.gov/cgi-bin/legp604.exe?221+mbr+H285
- url: https://lis.virginia.gov/cgi-bin/legp604.exe?241+mbr+H285<|MERGE_RESOLUTION|>--- conflicted
+++ resolved
@@ -8,12 +8,8 @@
 party:
 - name: Democratic
 roles:
-<<<<<<< HEAD
-- end_date: 2024-01-09
-=======
 - start_date: 2016-11-22
   end_date: 2024-01-09
->>>>>>> 9896f43b
   type: lower
   jurisdiction: ocd-jurisdiction/country:us/state:va/government
   district: '77'
@@ -23,8 +19,8 @@
   district: '91'
 offices:
 - classification: capitol
-<<<<<<< HEAD
   address: General Assembly Building, Room 1111; 201 North 9th Street; Richmond, Virginia 23219
+  voice: 804-698-1077
 - classification: district
   address: 732 Eden Way North; Suite E,#183; Chesapeake, Virginia 23320
 links:
@@ -32,18 +28,7 @@
 - url: http://lis.virginia.gov/cgi-bin/legp604.exe?201+mbr+H285
 - url: http://lis.virginia.gov/cgi-bin/legp604.exe?221+mbr+H285
 - url: https://lis.virginia.gov/cgi-bin/legp604.exe?241+mbr+H285
-=======
-  address: Pocahontas Building, Room E417; 900 East Main Street; Richmond, Virginia
-    23219
-  voice: 804-698-1077
-- classification: district
-  address: 732 Eden Way North; Suite E,#183; Chesapeake, Virginia 23320
-links:
-- url: https://lis.virginia.gov/cgi-bin/legp604.exe?191+mbr+H285
-- url: https://lis.virginia.gov/cgi-bin/legp604.exe?201+mbr+H285
-- url: https://lis.virginia.gov/cgi-bin/legp604.exe?221+mbr+H285
 - url: https://virginiageneralassembly.gov/house/members/members.php?id=H0285
->>>>>>> 9896f43b
 other_names:
 - name: Clifton Eugene Hayes
 - name: C.E. Cliff Hayes, Jr.
