id: ocd-person/500ff29f-8ae7-4886-93ec-eec1ad91d299
name: Jeremy McPike
given_name: Jeremy
family_name: McPike
gender: Male
image: https://apps.lis.virginia.gov/senatepics/newbiopics/McPike29.jpg
party:
- name: Democratic
roles:
- start_date: 2016-01-13
  type: upper
  jurisdiction: ocd-jurisdiction/country:us/state:va/government
  district: '29'
offices:
- classification: capitol
<<<<<<< HEAD
  address: General Assembly Building, Room 505; 201 North 9th Street; Richmond, Virginia 23219
=======
  address: Pocahontas Building, Room E511; 900 East Main Street; Richmond, Virginia
    23219
>>>>>>> 9896f43b
  voice: 804-698-7529
- classification: district
  address: P.O. Box 2819; Woodbridge, Virginia 22195
  voice: 571-316-0581
links:
<<<<<<< HEAD
- url: http://lis.virginia.gov/cgi-bin/legp604.exe?191+mbr+S98
- url: http://lis.virginia.gov/cgi-bin/legp604.exe?201+mbr+S98
- url: http://lis.virginia.gov/cgi-bin/legp604.exe?221+mbr+S98
- url: https://lis.virginia.gov/cgi-bin/legp604.exe?241+mbr+S98
=======
- url: https://lis.virginia.gov/cgi-bin/legp604.exe?191+mbr+S98
- url: https://lis.virginia.gov/cgi-bin/legp604.exe?201+mbr+S98
- url: https://lis.virginia.gov/cgi-bin/legp604.exe?221+mbr+S98
- url: https://apps.senate.virginia.gov/Senator/memberpage.php?id=S98
>>>>>>> 9896f43b
other_names:
- name: Jeremy Scott McPike
- name: Jeremy S. McPike
- name: McPike, Jeremy S.
ids:
  twitter: jeremymcpike
  facebook: McPikeforSenate
other_identifiers:
- scheme: legacy_openstates
  identifier: VAL000242
sources:
- url: http://lis.virginia.gov/191/mbr/MBR.HTM
- url: http://lis.virginia.gov/cgi-bin/legp604.exe?191+mbr+S98
- url: http://lis.virginia.gov/201/mbr/MBR.HTM
- url: http://lis.virginia.gov/cgi-bin/legp604.exe?201+mbr+S98
- url: http://lis.virginia.gov/cgi-bin/legp604.exe?221+mbr+S98
- url: https://lis.virginia.gov/cgi-bin/legp604.exe?241+mbr+S98<|MERGE_RESOLUTION|>--- conflicted
+++ resolved
@@ -13,28 +13,17 @@
   district: '29'
 offices:
 - classification: capitol
-<<<<<<< HEAD
   address: General Assembly Building, Room 505; 201 North 9th Street; Richmond, Virginia 23219
-=======
-  address: Pocahontas Building, Room E511; 900 East Main Street; Richmond, Virginia
-    23219
->>>>>>> 9896f43b
   voice: 804-698-7529
 - classification: district
   address: P.O. Box 2819; Woodbridge, Virginia 22195
   voice: 571-316-0581
 links:
-<<<<<<< HEAD
 - url: http://lis.virginia.gov/cgi-bin/legp604.exe?191+mbr+S98
 - url: http://lis.virginia.gov/cgi-bin/legp604.exe?201+mbr+S98
 - url: http://lis.virginia.gov/cgi-bin/legp604.exe?221+mbr+S98
 - url: https://lis.virginia.gov/cgi-bin/legp604.exe?241+mbr+S98
-=======
-- url: https://lis.virginia.gov/cgi-bin/legp604.exe?191+mbr+S98
-- url: https://lis.virginia.gov/cgi-bin/legp604.exe?201+mbr+S98
-- url: https://lis.virginia.gov/cgi-bin/legp604.exe?221+mbr+S98
 - url: https://apps.senate.virginia.gov/Senator/memberpage.php?id=S98
->>>>>>> 9896f43b
 other_names:
 - name: Jeremy Scott McPike
 - name: Jeremy S. McPike
