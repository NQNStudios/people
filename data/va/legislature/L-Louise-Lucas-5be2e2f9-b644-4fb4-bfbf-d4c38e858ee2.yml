--- conflicted
+++ resolved
@@ -13,28 +13,17 @@
   district: '18'
 offices:
 - classification: capitol
-<<<<<<< HEAD
   address: General Assembly Building, Room 1404; 201 North 9th Street; Richmond, Virginia 23219
-=======
-  address: Pocahontas Building, Room E604; 900 East Main Street; Richmond, Virginia
-    23219
->>>>>>> 9896f43b
   voice: 804-698-7518
 - classification: district
   address: P.O. Box 700; Portsmouth, Virginia 23705-0700
   voice: 757-397-8209
 links:
-<<<<<<< HEAD
 - url: http://lis.virginia.gov/cgi-bin/legp604.exe?191+mbr+S19
 - url: http://lis.virginia.gov/cgi-bin/legp604.exe?201+mbr+S19
 - url: http://lis.virginia.gov/cgi-bin/legp604.exe?221+mbr+S19
 - url: https://lis.virginia.gov/cgi-bin/legp604.exe?241+mbr+S19
-=======
-- url: https://lis.virginia.gov/cgi-bin/legp604.exe?191+mbr+S19
-- url: https://lis.virginia.gov/cgi-bin/legp604.exe?201+mbr+S19
-- url: https://lis.virginia.gov/cgi-bin/legp604.exe?221+mbr+S19
 - url: https://apps.senate.virginia.gov/Senator/memberpage.php?id=S19
->>>>>>> 9896f43b
 other_names:
 - name: Lillie Louise Boone Lucas
 - name: L. Louise Lucas
