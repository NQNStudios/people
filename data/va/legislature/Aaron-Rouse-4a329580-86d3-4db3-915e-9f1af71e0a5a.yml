--- conflicted
+++ resolved
@@ -8,13 +8,8 @@
 party:
 - name: Democratic
 roles:
-<<<<<<< HEAD
-- start_date: '2023-01-18'
-  end_date: 2024-01-10
-=======
 - start_date: 2023-01-18
   end_date: 2024-01-09
->>>>>>> 9896f43b
   type: upper
   jurisdiction: ocd-jurisdiction/country:us/state:va/government
   district: '7'
