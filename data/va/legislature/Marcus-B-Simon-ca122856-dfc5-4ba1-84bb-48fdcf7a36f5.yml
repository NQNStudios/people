id: ocd-person/ca122856-dfc5-4ba1-84bb-48fdcf7a36f5
name: Marcus Simon
given_name: Marcus
family_name: Simon
gender: Male
email: delmsimon@house.virginia.gov
image: http://memdata.virginiageneralassembly.gov/images/display_image/H0264
party:
- name: Democratic
roles:
<<<<<<< HEAD
- end_date: 2024-01-09
=======
- start_date: 2014-01-08
  end_date: 2024-01-09
>>>>>>> 9896f43b
  type: lower
  jurisdiction: ocd-jurisdiction/country:us/state:va/government
  district: '53'
- start_date: 2024-01-10
  type: lower
  jurisdiction: ocd-jurisdiction/country:us/state:va/government
  district: '13'
offices:
- classification: capitol
<<<<<<< HEAD
  address: General Assembly Building, Room 1114; 201 North 9th Street; Richmond, Virginia 23219
- classification: district
  address: P.O. Box 958; Falls Church, Virginia 22040
links:
- url: http://lis.virginia.gov/cgi-bin/legp604.exe?191+mbr+H264
- url: http://lis.virginia.gov/cgi-bin/legp604.exe?201+mbr+H264
- url: http://lis.virginia.gov/cgi-bin/legp604.exe?221+mbr+H264
- url: https://lis.virginia.gov/cgi-bin/legp604.exe?241+mbr+H264
=======
  address: Pocahontas Building, Room W427; 900 East Main Street; Richmond, Virginia
    23219
  voice: 804-698-1053
- classification: district
  address: P.O. Box 958; Falls Church, Virginia 22040
links:
- url: https://lis.virginia.gov/cgi-bin/legp604.exe?191+mbr+H264
- url: https://lis.virginia.gov/cgi-bin/legp604.exe?201+mbr+H264
- url: https://lis.virginia.gov/cgi-bin/legp604.exe?221+mbr+H264
- url: https://virginiageneralassembly.gov/house/members/members.php?id=H0264
>>>>>>> 9896f43b
other_names:
- name: Marcus Bertram Simon
- name: Marcus B. Simon
- name: Simon, Marcus B.
ids:
  twitter: marcussimon
  facebook: DelegateSimon
other_identifiers:
- scheme: legacy_openstates
  identifier: VAL000191
- scheme: legacy_openstates
  identifier: VAL000204
sources:
- url: http://lis.virginia.gov/191/mbr/MBR.HTM
- url: http://lis.virginia.gov/cgi-bin/legp604.exe?191+mbr+H264
- url: http://lis.virginia.gov/201/mbr/MBR.HTM
- url: http://lis.virginia.gov/cgi-bin/legp604.exe?201+mbr+H264
- url: http://lis.virginia.gov/cgi-bin/legp604.exe?221+mbr+H264
- url: https://lis.virginia.gov/cgi-bin/legp604.exe?241+mbr+H264<|MERGE_RESOLUTION|>--- conflicted
+++ resolved
@@ -8,12 +8,8 @@
 party:
 - name: Democratic
 roles:
-<<<<<<< HEAD
-- end_date: 2024-01-09
-=======
 - start_date: 2014-01-08
   end_date: 2024-01-09
->>>>>>> 9896f43b
   type: lower
   jurisdiction: ocd-jurisdiction/country:us/state:va/government
   district: '53'
@@ -23,8 +19,8 @@
   district: '13'
 offices:
 - classification: capitol
-<<<<<<< HEAD
   address: General Assembly Building, Room 1114; 201 North 9th Street; Richmond, Virginia 23219
+  voice: 804-698-1053
 - classification: district
   address: P.O. Box 958; Falls Church, Virginia 22040
 links:
@@ -32,18 +28,7 @@
 - url: http://lis.virginia.gov/cgi-bin/legp604.exe?201+mbr+H264
 - url: http://lis.virginia.gov/cgi-bin/legp604.exe?221+mbr+H264
 - url: https://lis.virginia.gov/cgi-bin/legp604.exe?241+mbr+H264
-=======
-  address: Pocahontas Building, Room W427; 900 East Main Street; Richmond, Virginia
-    23219
-  voice: 804-698-1053
-- classification: district
-  address: P.O. Box 958; Falls Church, Virginia 22040
-links:
-- url: https://lis.virginia.gov/cgi-bin/legp604.exe?191+mbr+H264
-- url: https://lis.virginia.gov/cgi-bin/legp604.exe?201+mbr+H264
-- url: https://lis.virginia.gov/cgi-bin/legp604.exe?221+mbr+H264
 - url: https://virginiageneralassembly.gov/house/members/members.php?id=H0264
->>>>>>> 9896f43b
 other_names:
 - name: Marcus Bertram Simon
 - name: Marcus B. Simon
