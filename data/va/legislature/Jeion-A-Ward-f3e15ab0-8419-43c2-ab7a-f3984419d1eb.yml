--- conflicted
+++ resolved
@@ -8,12 +8,8 @@
 party:
 - name: Democratic
 roles:
-<<<<<<< HEAD
-- end_date: 2024-01-09
-=======
 - start_date: 2004-01-14
   end_date: 2024-01-09
->>>>>>> 9896f43b
   type: lower
   jurisdiction: ocd-jurisdiction/country:us/state:va/government
   district: '92'
@@ -23,8 +19,8 @@
   district: '87'
 offices:
 - classification: capitol
-<<<<<<< HEAD
   address: General Assembly Building, Room 1009; 201 North 9th Street; Richmond, Virginia 23219
+  voice: 804-698-1092
 - classification: district
   address: P.O. Box 7310; Hampton, Virginia 23666
 links:
@@ -32,18 +28,7 @@
 - url: http://lis.virginia.gov/cgi-bin/legp604.exe?201+mbr+H173
 - url: http://lis.virginia.gov/cgi-bin/legp604.exe?221+mbr+H173
 - url: https://lis.virginia.gov/cgi-bin/legp604.exe?241+mbr+H173
-=======
-  address: Pocahontas Building, Room E317; 900 East Main Street; Richmond, Virginia
-    23219
-  voice: 804-698-1092
-- classification: district
-  address: P.O. Box 7310; Hampton, Virginia 23666
-links:
-- url: https://lis.virginia.gov/cgi-bin/legp604.exe?191+mbr+H173
-- url: https://lis.virginia.gov/cgi-bin/legp604.exe?201+mbr+H173
-- url: https://lis.virginia.gov/cgi-bin/legp604.exe?221+mbr+H173
 - url: https://virginiageneralassembly.gov/house/members/members.php?id=H0173
->>>>>>> 9896f43b
 other_names:
 - name: Jeion Antonia Ward
 - name: Jeion A. Ward
