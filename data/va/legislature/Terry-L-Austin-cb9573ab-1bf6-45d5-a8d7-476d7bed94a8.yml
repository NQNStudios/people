--- conflicted
+++ resolved
@@ -8,12 +8,8 @@
 party:
 - name: Republican
 roles:
-<<<<<<< HEAD
-- end_date: 2024-01-09
-=======
 - start_date: 2014-01-08
   end_date: 2024-01-09
->>>>>>> 9896f43b
   type: lower
   jurisdiction: ocd-jurisdiction/country:us/state:va/government
   district: '19'
@@ -23,28 +19,17 @@
   district: '37'
 offices:
 - classification: capitol
-<<<<<<< HEAD
   address: General Assembly Building, Room 708; 201 North 9th Street; Richmond, Virginia 23219
-=======
-  address: Pocahontas Building, Room W1304; 900 East Main Street; Richmond, Virginia
-    23219
   voice: 804-698-1019
->>>>>>> 9896f43b
 - classification: district
   address: P.O. Box 400; Buchanan, Virginia 24066
   voice: 540-254-1500
 links:
-<<<<<<< HEAD
 - url: http://lis.virginia.gov/cgi-bin/legp604.exe?191+mbr+H253
 - url: http://lis.virginia.gov/cgi-bin/legp604.exe?201+mbr+H253
 - url: http://lis.virginia.gov/cgi-bin/legp604.exe?221+mbr+H253
 - url: https://lis.virginia.gov/cgi-bin/legp604.exe?241+mbr+H253
-=======
-- url: https://lis.virginia.gov/cgi-bin/legp604.exe?191+mbr+H253
-- url: https://lis.virginia.gov/cgi-bin/legp604.exe?201+mbr+H253
-- url: https://lis.virginia.gov/cgi-bin/legp604.exe?221+mbr+H253
 - url: https://virginiageneralassembly.gov/house/members/members.php?id=H0253
->>>>>>> 9896f43b
 other_names:
 - name: Terry L. Austin
 - name: Austin, Terry L.
