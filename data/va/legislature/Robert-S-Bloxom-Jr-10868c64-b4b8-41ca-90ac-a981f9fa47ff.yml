id: ocd-person/10868c64-b4b8-41ca-90ac-a981f9fa47ff
name: Rob Bloxom
given_name: Rob
family_name: Bloxom
gender: Male
email: delrbloxom@house.virginia.gov
image: http://memdata.virginiageneralassembly.gov/images/display_image/H0267
party:
- name: Republican
roles:
- start_date: 2014-02-26
  type: lower
  jurisdiction: ocd-jurisdiction/country:us/state:va/government
  district: '100'
offices:
- classification: capitol
<<<<<<< HEAD
  address: General Assembly Building, Room 711; 201 North 9th Street; Richmond, Virginia 23219
=======
  address: Pocahontas Building, Room E403; 900 East Main Street; Richmond, Virginia
    23219
>>>>>>> 9896f43b
  voice: 804-698-1000
- classification: district
  address: P.O. Box 27; Mappsville, Virginia 23407
links:
<<<<<<< HEAD
- url: http://lis.virginia.gov/cgi-bin/legp604.exe?191+mbr+H267
- url: http://lis.virginia.gov/cgi-bin/legp604.exe?201+mbr+H267
- url: http://lis.virginia.gov/cgi-bin/legp604.exe?221+mbr+H267
- url: https://lis.virginia.gov/cgi-bin/legp604.exe?241+mbr+H267
=======
- url: https://lis.virginia.gov/cgi-bin/legp604.exe?191+mbr+H267
- url: https://lis.virginia.gov/cgi-bin/legp604.exe?201+mbr+H267
- url: https://lis.virginia.gov/cgi-bin/legp604.exe?221+mbr+H267
- url: https://virginiageneralassembly.gov/house/members/members.php?id=H0267
>>>>>>> 9896f43b
other_names:
- name: Robert Spurgeon Bloxom
- name: Robert S. Bloxom, Jr.
- name: Bloxom, Robert S., Jr.
ids:
  facebook: electbloxomfordelegate
other_identifiers:
- scheme: legacy_openstates
  identifier: VAL000210
sources:
- url: http://lis.virginia.gov/191/mbr/MBR.HTM
- url: http://lis.virginia.gov/cgi-bin/legp604.exe?191+mbr+H267
- url: http://lis.virginia.gov/201/mbr/MBR.HTM
- url: http://lis.virginia.gov/cgi-bin/legp604.exe?201+mbr+H267
- url: http://lis.virginia.gov/cgi-bin/legp604.exe?221+mbr+H267
- url: https://lis.virginia.gov/cgi-bin/legp604.exe?241+mbr+H267<|MERGE_RESOLUTION|>--- conflicted
+++ resolved
@@ -14,27 +14,16 @@
   district: '100'
 offices:
 - classification: capitol
-<<<<<<< HEAD
   address: General Assembly Building, Room 711; 201 North 9th Street; Richmond, Virginia 23219
-=======
-  address: Pocahontas Building, Room E403; 900 East Main Street; Richmond, Virginia
-    23219
->>>>>>> 9896f43b
   voice: 804-698-1000
 - classification: district
   address: P.O. Box 27; Mappsville, Virginia 23407
 links:
-<<<<<<< HEAD
 - url: http://lis.virginia.gov/cgi-bin/legp604.exe?191+mbr+H267
 - url: http://lis.virginia.gov/cgi-bin/legp604.exe?201+mbr+H267
 - url: http://lis.virginia.gov/cgi-bin/legp604.exe?221+mbr+H267
 - url: https://lis.virginia.gov/cgi-bin/legp604.exe?241+mbr+H267
-=======
-- url: https://lis.virginia.gov/cgi-bin/legp604.exe?191+mbr+H267
-- url: https://lis.virginia.gov/cgi-bin/legp604.exe?201+mbr+H267
-- url: https://lis.virginia.gov/cgi-bin/legp604.exe?221+mbr+H267
 - url: https://virginiageneralassembly.gov/house/members/members.php?id=H0267
->>>>>>> 9896f43b
 other_names:
 - name: Robert Spurgeon Bloxom
 - name: Robert S. Bloxom, Jr.
