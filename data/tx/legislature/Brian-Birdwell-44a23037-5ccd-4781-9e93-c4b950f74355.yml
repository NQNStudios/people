--- conflicted
+++ resolved
@@ -73,12 +73,7 @@
   district: '22'
 offices:
 - classification: capitol
-<<<<<<< HEAD
-  address: 1.804 The Honorable Brian Birdwell P.O. Box 12068 Capitol Station Austin, TX 78711
-=======
-  address: Room 1E.3 The Honorable Brian Birdwell P.O. Box 12068 Capitol Station Austin,
-    TX 78711
->>>>>>> 56ee4f04
+  address: Room 1E.3 The Honorable Brian Birdwell P.O. Box 12068 Capitol Station Austin, TX 78711
   voice: 512-463-0122
 - classification: district
   address: 1315 Waters Edge Drive, Suite 116 Granbury, TX 76048
