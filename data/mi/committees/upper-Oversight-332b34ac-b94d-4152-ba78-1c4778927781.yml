id: ocd-organization/332b34ac-b94d-4152-ba78-1c4778927781
jurisdiction: ocd-jurisdiction/country:us/state:mi/government
classification: committee
name: Oversight
chamber: upper
sources:
- url: https://committees.senate.michigan.gov/details.aspx?com=SOVER&sessionId=14
- url: https://committees.senate.michigan.gov/details.aspx?com=OVST&sessionId=15
links:
- url: https://committees.senate.michigan.gov/details.aspx?com=SOVER&sessionId=14
  note: homepage
- url: http://legislature.mi.gov?page=CommitteeBillRecord
- url: http://www.legislature.mi.gov/mileg.aspx?page=listserverSignup
- url: http://www.senate.michigan.gov/committeeaudio
- url: https://committees.senate.michigan.gov/details.aspx?com=OVST&sessionId=15
  note: homepage
members:
- name: Edward McBroom
  role: Minority Vice Chair
  person_id: ocd-person/4fc7e235-2446-405d-9a56-5e010017f617
- name: Lana Theis
  role: Majority Vice Chair
  person_id: ocd-person/4fa99fea-71fd-4f21-9f75-157e6a946c80
- name: John Bizon
  role: member
  person_id: ocd-person/3c1b73ef-2ecb-4fe9-93c1-f457bd515949
- name: Jeff Irwin
  role: Minority Vice Chair
  person_id: ocd-person/a1c1163d-af8d-4b88-9365-07717d4a45c3
- name: Douglas Wozniak
  role: member
- name: Stephanie Chang
  role: member
  person_id: ocd-person/1d297b7e-2e51-4e1a-a208-2f5505e9f1f7
- name: Sam Singh
  role: Chair
- name: Mallory McMorrow
  role: Majority Vice Chair
  person_id: ocd-person/dc6ff9c0-f2b1-433d-a96b-292cf05bcb50
- name: Erika Geiss
  role: member
  person_id: ocd-person/ebc9981a-cbe1-4d37-99b0-89d3c350fd3f
- name: Dayna Polehanki
  role: member
  person_id: ocd-person/f266a938-3705-4c7c-994f-859b2b6024dc
- name: Jonathan Lindsey
  role: member
extras:
<<<<<<< HEAD
  clerk: Jackie Mosher
  clerk phone number: 517-373-5312
  meeting time: Tuesdays, 2:00 PM
  meeting location: Room 1300, Binsfeld Office Building; 201 Townsend Street, Lansing, MI 48933
=======
  clerk: Mike Sitkauskas
  clerk phone number: 517-373-5314
  meeting time: Wednesdays, 8:30 AM
  meeting location: Room 1200, Binsfeld Office Building; 201 Townsend Street, Lansing,
    MI 48933
>>>>>>> 417b588b
<|MERGE_RESOLUTION|>--- conflicted
+++ resolved
@@ -46,15 +46,7 @@
 - name: Jonathan Lindsey
   role: member
 extras:
-<<<<<<< HEAD
-  clerk: Jackie Mosher
-  clerk phone number: 517-373-5312
-  meeting time: Tuesdays, 2:00 PM
-  meeting location: Room 1300, Binsfeld Office Building; 201 Townsend Street, Lansing, MI 48933
-=======
   clerk: Mike Sitkauskas
   clerk phone number: 517-373-5314
   meeting time: Wednesdays, 8:30 AM
-  meeting location: Room 1200, Binsfeld Office Building; 201 Townsend Street, Lansing,
-    MI 48933
->>>>>>> 417b588b
+  meeting location: Room 1200, Binsfeld Office Building; 201 Townsend Street, Lansing, MI 48933