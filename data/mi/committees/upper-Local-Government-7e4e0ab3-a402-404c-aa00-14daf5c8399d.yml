--- conflicted
+++ resolved
@@ -45,11 +45,5 @@
 extras:
   clerk: Jackie Mosher
   clerk phone number: 517-373-5312
-<<<<<<< HEAD
-  meeting time: Thursdays, 2:00 PM
-  meeting location: Room 1200, Binsfeld Office Building; 201 Townsend Street, Lansing, MI 48933
-=======
   meeting time: Tuesdays, 1:30 PM
-  meeting location: Room 1200, Binsfeld Office Building; 201 Townsend Street, Lansing,
-    MI 48933
->>>>>>> 417b588b
+  meeting location: Room 1200, Binsfeld Office Building; 201 Townsend Street, Lansing, MI 48933