--- conflicted
+++ resolved
@@ -15,11 +15,7 @@
   address: 417B Capitol Building Springfield, IL 62706
   voice: 217-782-5399
 - classification: district
-<<<<<<< HEAD
-  address: 'Kenneth Hall Regional Office Bldg. #10;Collinsville Ave., Suite 201A;East St. Louis, IL 62201'
-=======
   address: Kenneth Hall Regional Office Building Suite 201A East St. Louis, IL 62201
->>>>>>> edc58925
   voice: 618-875-1212
   fax: 618-274-3010
 links:
