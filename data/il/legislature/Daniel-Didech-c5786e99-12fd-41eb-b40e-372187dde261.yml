id: ocd-person/c5786e99-12fd-41eb-b40e-372187dde261
name: Daniel Didech
given_name: Daniel
family_name: Didech
gender: Male
email: Info@repdidech.com
image: https://ilga.gov/images/members/{1EA869A9-B93D-4E72-824B-E14992452581}.jpg
party:
- name: Democratic
roles:
- type: lower
  jurisdiction: ocd-jurisdiction/country:us/state:il/government
  district: '59'
offices:
- classification: capitol
  address: 200-5S Stratton Office Building Springfield, IL 62706
  voice: 217-782-0499
- classification: district
<<<<<<< HEAD
  address: Vernon Township Administrative Building;3050 N. Main St.;Buffalo Grove, IL 60089
=======
  address: Vernon Township Administrative Building 3050 N. Main St. Buffalo Grove,
    IL 60089
>>>>>>> edc58925
  voice: 847-478-9909
links:
- url: http://ilga.gov/house/Rep.asp?GA=101&MemberID=2737
- url: http://ilga.gov/house/Rep.asp?GA=102&MemberID=2938
- url: https://ilga.gov/house/Rep.asp?GA=102&MemberID=2938
  note: homepage
- url: https://ilga.gov/house/Rep.asp?GA=103&MemberID=3136
  note: homepage
sources:
- url: http://ilga.gov/house/default.asp?GA=101
- url: http://ilga.gov/house/Rep.asp?GA=101&MemberID=2737
- url: http://ilga.gov/house/default.asp?GA=102
- url: http://ilga.gov/house/Rep.asp?GA=102&MemberID=2938
- url: https://ilga.gov/house/default.asp?GA=102
- url: https://ilga.gov/house/Rep.asp?GA=102&MemberID=2938
- url: https://ilga.gov/house/default.asp?GA=103
- url: https://ilga.gov/house/Rep.asp?GA=103&MemberID=3136<|MERGE_RESOLUTION|>--- conflicted
+++ resolved
@@ -16,12 +16,7 @@
   address: 200-5S Stratton Office Building Springfield, IL 62706
   voice: 217-782-0499
 - classification: district
-<<<<<<< HEAD
-  address: Vernon Township Administrative Building;3050 N. Main St.;Buffalo Grove, IL 60089
-=======
-  address: Vernon Township Administrative Building 3050 N. Main St. Buffalo Grove,
-    IL 60089
->>>>>>> edc58925
+  address: Vernon Township Administrative Building 3050 N. Main St. Buffalo Grove, IL 60089
   voice: 847-478-9909
 links:
 - url: http://ilga.gov/house/Rep.asp?GA=101&MemberID=2737
