id: ocd-person/4342be62-2791-4d48-b601-43949239cd94
name: Felicia Rabourn
given_name: Felicia
family_name: Rabourn
email: Felicia.Rabourn@lrc.ky.gov
image: https://legislature.ky.gov/Legislators%20Thumbnail%20Images/house47.jpg
party:
- name: Republican
roles:
- type: lower
  jurisdiction: ocd-jurisdiction/country:us/state:ky/government
  district: '47'
offices:
- classification: capitol
  address: 702 Capital Ave;Annex Room 405;Frankfort, KY 40601
  voice: 502-564-8100
- classification: district
  address: 702 Capital Ave Annex Room 405F Frankfort, KY 40601
links:
- url: https://legislature.ky.gov/Legislators/Pages/Legislator-Profile.aspx?DistrictNumber=47
- url: https://legislature.ky.gov/Legislators/Pages/Legislator-Profile.aspx?DistrictNumber=47
  note: homepage
other_names:
- name: F. Rabourn
sources:
- url: https://legislature.ky.gov/Legislators/Pages/Legislator-Profile.aspx?DistrictNumber=47
- url: https://legislature.ky.gov/Legislators/house-of-representatives
extras:
  counties represented:
  - Carroll
  - Henry
  - Owen
  - Trimble
<<<<<<< HEAD
  mailing address: 7423 HWY 42 W Pendleton, KY 40055
=======
  mailing address: PO Box 47 Campbellsburg, KY 40075
>>>>>>> 27ec4701
  home city: Pendleton<|MERGE_RESOLUTION|>--- conflicted
+++ resolved
@@ -31,9 +31,5 @@
   - Henry
   - Owen
   - Trimble
-<<<<<<< HEAD
-  mailing address: 7423 HWY 42 W Pendleton, KY 40055
-=======
   mailing address: PO Box 47 Campbellsburg, KY 40075
->>>>>>> 27ec4701
   home city: Pendleton