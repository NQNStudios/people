--- conflicted
+++ resolved
@@ -13,11 +13,7 @@
   district: '39'
 offices:
 - classification: capitol
-<<<<<<< HEAD
-  address: Room Room 409 P. O. Box 1018;Jackson, MS 39215
-=======
   address: Room 409 P. O. Box 1018;Jackson, MS 39215
->>>>>>> 703d879b
   voice: 601-359-3237
 - classification: district
   address: P. O. Box 729 Brookhaven, Mississippi 39601
