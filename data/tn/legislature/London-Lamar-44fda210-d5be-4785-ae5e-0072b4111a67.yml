id: ocd-person/44fda210-d5be-4785-ae5e-0072b4111a67
name: London Lamar
given_name: London
family_name: Lamar
email: sen.london.lamar@capitol.tn.gov
image: https://www.capitol.tn.gov/senate/members/images/s33.jpg
party:
- name: Democratic
roles:
- start_date: '2018-11-06'
  end_date: '2022-03-07'
  type: lower
  jurisdiction: ocd-jurisdiction/country:us/state:tn/government
  district: '91'
  end_reason: Appointed to fill Senate vacancy by Shelby County Commissioners
- start_date: 2022-03-07
  type: upper
  jurisdiction: ocd-jurisdiction/country:us/state:tn/government
  district: '33'
offices:
- classification: capitol
  address: 425 Rep. John Lewis Way N. Suite 762 Cordell Hull Bldg. Nashville, TN 37243
  voice: 615-741-2509
  fax: 615-253-0167
links:
- url: https://www.capitol.tn.gov/house/members/h91.html
- url: https://www.capitol.tn.gov/senate/members/s33.html
  note: homepage
- url: https://wapp.capitol.tn.gov/apps/legislatorinfo/member.aspx?district=S33
  note: homepage
sources:
- url: https://www.capitol.tn.gov/house/members/
- url: https://www.capitol.tn.gov/house/members/h91.html
- url: https://www.capitol.tn.gov/senate/members/
- url: https://www.capitol.tn.gov/senate/members/s33.html
- url: http://wapp.capitol.tn.gov/apps/LegislatorInfo/directory.aspx?chamber=S
- url: https://wapp.capitol.tn.gov/apps/legislatorinfo/member.aspx?district=S33
extras:
  office: 762 CHB
  personal info:
  - Born December 29, 1990
  - Single
  - Christian
<<<<<<< HEAD
  - "B.A. Political Science with double minors in Sociology and Intercultural Studies, Saint Mary\u2019s College, Notre Dame, IN"
  Executive Secretary email: makenzie.mosby@capitol.tn.gov
  Executive Secretary: MaKenzie Mosby
=======
  - "B.A. Political Science with double minors in Sociology and Intercultural Studies,\
    \ Saint Mary\u2019s College, Notre Dame, IN"
>>>>>>> 032aaf48
<|MERGE_RESOLUTION|>--- conflicted
+++ resolved
@@ -41,11 +41,6 @@
   - Born December 29, 1990
   - Single
   - Christian
-<<<<<<< HEAD
   - "B.A. Political Science with double minors in Sociology and Intercultural Studies, Saint Mary\u2019s College, Notre Dame, IN"
   Executive Secretary email: makenzie.mosby@capitol.tn.gov
-  Executive Secretary: MaKenzie Mosby
-=======
-  - "B.A. Political Science with double minors in Sociology and Intercultural Studies,\
-    \ Saint Mary\u2019s College, Notre Dame, IN"
->>>>>>> 032aaf48
+  Executive Secretary: MaKenzie Mosby