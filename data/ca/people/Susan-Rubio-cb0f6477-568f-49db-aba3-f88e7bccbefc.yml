id: ocd-person/cb0f6477-568f-49db-aba3-f88e7bccbefc
name: Susan Rubio
party:
- name: Democratic
roles:
- district: '22'
  jurisdiction: ocd-jurisdiction/country:us/state:ca/government
  type: upper
  start_date: '2018-12-03'
contact_details:
<<<<<<< HEAD
- address: State Capitol, Room 4048, Sacramento, CA 95814-4900
=======
- address: State Capitol, Room 4052, Sacramento, CA 95814-4900
  email: senator.rubio@sen.ca.gov
>>>>>>> 6a4156a7
  note: Senate Office
  voice: 916-651-4022
- address: 100 S. Vincent Avenue, Suite 401, West Covina, CA 91790
  note: 'District Office #1'
  voice: 626-430-2499
links:
- url: https://senate.ca.gov/sd22
sources:
- url: http://senate.ca.gov/senators
image: https://www.senate.ca.gov/sites/senate.ca.gov/files/senator_photos/senator_rubio.jpg
given_name: Susan
family_name: Rubio
gender: Female<|MERGE_RESOLUTION|>--- conflicted
+++ resolved
@@ -8,12 +8,7 @@
   type: upper
   start_date: '2018-12-03'
 contact_details:
-<<<<<<< HEAD
 - address: State Capitol, Room 4048, Sacramento, CA 95814-4900
-=======
-- address: State Capitol, Room 4052, Sacramento, CA 95814-4900
-  email: senator.rubio@sen.ca.gov
->>>>>>> 6a4156a7
   note: Senate Office
   voice: 916-651-4022
 - address: 100 S. Vincent Avenue, Suite 401, West Covina, CA 91790
